// Aseprite Render Library
// Copyright (c) 2019-2020  Igara Studio S.A.
// Copyright (c) 2001-2018  David Capello
//
// This file is released under the terms of the MIT license.
// Read LICENSE.txt for more information.

#ifdef HAVE_CONFIG_H
#include "config.h"
#endif

#include "render/quantization.h"

#include "doc/image_impl.h"
#include "doc/layer.h"
#include "doc/octree_map.h"
#include "doc/palette.h"
#include "doc/primitives.h"
#include "doc/remap.h"
#include "doc/sprite.h"
#include "render/dithering.h"
#include "render/error_diffusion.h"
#include "render/ordered_dither.h"
#include "render/render.h"
#include "render/task_delegate.h"

#include <algorithm>
#include <limits>
#include <map>
#include <memory>
#include <vector>

namespace render {

using namespace doc;
using namespace gfx;

Palette* create_palette_from_sprite(
  const Sprite* sprite,
  const frame_t fromFrame,
  const frame_t toFrame,
  const bool withAlpha,
  Palette* palette,
  TaskDelegate* delegate,
  const bool newBlend,
<<<<<<< HEAD
  const RgbMapAlgorithm mappingAlgorithm)
=======
  const bool calculateWithTransparent)
>>>>>>> 95d4e767
{
  PaletteOptimizer optimizer;
  OctreeMap octreemap;
  const color_t maskColor = (sprite->backgroundLayer()
                             && sprite->allLayersCount() == 1) ? 0x00FFFFFF:
                                                                 sprite->transparentColor();

  if (!palette)
    palette = new Palette(fromFrame, 256);

  // Add a flat image with the current sprite's frame rendered
  ImageRef flat_image(Image::create(IMAGE_RGB,
      sprite->width(), sprite->height()));

  // Feed the optimizer with all rendered frames
  render::Render render;
  render.setNewBlend(newBlend);
  for (frame_t frame=fromFrame; frame<=toFrame; ++frame) {
    render.renderSprite(flat_image.get(), sprite, frame);

    switch (mappingAlgorithm) {
      case RgbMapAlgorithm::RGB5A3:
        optimizer.feedWithImage(flat_image.get(), withAlpha);
        break;
      case RgbMapAlgorithm::OCTREE:
        octreemap.feedWithImage(flat_image.get(), maskColor);
        break;
    }

    if (delegate) {
      if (!delegate->continueTask())
        return nullptr;

      delegate->notifyTaskProgress(
        double(frame-fromFrame+1) / double(toFrame-fromFrame+1));
    }
  }

<<<<<<< HEAD
  switch (mappingAlgorithm) {
    case RgbMapAlgorithm::RGB5A3:
      // Generate an optimized palette
      optimizer.calculate(
        palette,
        // Transparent color is needed if we have transparent layers
        (sprite->backgroundLayer() &&
         sprite->allLayersCount() == 1 ? -1: sprite->transparentColor()));
      break;
    case RgbMapAlgorithm::OCTREE:
      if (!octreemap.makePalette(palette, palette->size())) {
        // We can use an 8-bit deep octree map, instead of 7-bit of the
        // first attempt.
        octreemap = OctreeMap();
        for (frame_t frame=fromFrame; frame<=toFrame; ++frame) {
          render.renderSprite(flat_image.get(), sprite, frame);
          octreemap.feedWithImage(flat_image.get(), maskColor , 8);
          if (delegate) {
            if (!delegate->continueTask())
              return nullptr;

            delegate->notifyTaskProgress(
              double(frame-fromFrame+1) / double(toFrame-fromFrame+1));
          }
        }
        octreemap.makePalette(palette, palette->size(), 8);
      }
      break;
  }
=======
  // Generate an optimized palette
  optimizer.calculate(
    palette,
    // Transparent color is needed if we have transparent layers
    ((sprite->backgroundLayer() &&
      sprite->allLayersCount() == 1) ||
      !calculateWithTransparent)? -1: sprite->transparentColor());
>>>>>>> 95d4e767

  return palette;
}

Image* convert_pixel_format(
  const Image* image,
  Image* new_image,
  PixelFormat pixelFormat,
  const Dithering& dithering,
  const RgbMap* rgbmap,
  const Palette* palette,
  bool is_background,
  color_t new_mask_color,
  rgba_to_graya_func toGray,
  TaskDelegate* delegate)
{
  if (!new_image)
    new_image = Image::create(pixelFormat, image->width(), image->height());
  new_image->setMaskColor(new_mask_color);

  // RGB -> Indexed with ordered dithering
  if (image->pixelFormat() == IMAGE_RGB &&
      pixelFormat == IMAGE_INDEXED &&
      dithering.algorithm() != DitheringAlgorithm::None) {
    std::unique_ptr<DitheringAlgorithmBase> dither;
    switch (dithering.algorithm()) {
      case DitheringAlgorithm::Ordered:
        dither.reset(new OrderedDither2(is_background ? -1: new_mask_color));
        break;
      case DitheringAlgorithm::Old:
        dither.reset(new OrderedDither(is_background ? -1: new_mask_color));
        break;
      case DitheringAlgorithm::ErrorDiffusion:
        dither.reset(new ErrorDiffusionDither(is_background ? -1: new_mask_color));
        break;
    }
    if (dither)
      dither_rgb_image_to_indexed(
        *dither, dithering,
        image, new_image, rgbmap, palette, delegate);
    return new_image;
  }

  // RGB/Indexed -> Gray
  if ((image->pixelFormat() == IMAGE_RGB ||
       image->pixelFormat() == IMAGE_INDEXED) &&
      new_image->pixelFormat() == IMAGE_GRAYSCALE) {
    if (!toGray)
      toGray = &rgba_to_graya_using_luma;
  }

  color_t c;
  int r, g, b, a;

  switch (image->pixelFormat()) {

    case IMAGE_RGB: {
      const LockImageBits<RgbTraits> srcBits(image);
      LockImageBits<RgbTraits>::const_iterator src_it = srcBits.begin(), src_end = srcBits.end();

      switch (new_image->pixelFormat()) {

        // RGB -> RGB
        case IMAGE_RGB:
          new_image->copy(image, gfx::Clip(image->bounds()));
          break;

        // RGB -> Grayscale
        case IMAGE_GRAYSCALE: {
          LockImageBits<GrayscaleTraits> dstBits(new_image, Image::WriteLock);
          LockImageBits<GrayscaleTraits>::iterator dst_it = dstBits.begin();
#ifdef _DEBUG
          LockImageBits<GrayscaleTraits>::iterator dst_end = dstBits.end();
          ASSERT(toGray);
#endif

          for (; src_it != src_end; ++src_it, ++dst_it) {
            ASSERT(dst_it != dst_end);
            *dst_it = (*toGray)(*src_it);
          }
          ASSERT(dst_it == dst_end);
          break;
        }

        // RGB -> Indexed
        case IMAGE_INDEXED: {
          LockImageBits<IndexedTraits> dstBits(new_image, Image::WriteLock);
          LockImageBits<IndexedTraits>::iterator dst_it = dstBits.begin();
#ifdef _DEBUG
          LockImageBits<IndexedTraits>::iterator dst_end = dstBits.end();
#endif

          for (; src_it != src_end; ++src_it, ++dst_it) {
            ASSERT(dst_it != dst_end);
            c = *src_it;

            r = rgba_getr(c);
            g = rgba_getg(c);
            b = rgba_getb(c);
            a = rgba_geta(c);

            if (a == 0)
              *dst_it = new_mask_color;
            else if (rgbmap)
              *dst_it = rgbmap->mapColor(c);
            else
              *dst_it = palette->findBestfit(r, g, b, a, new_mask_color);
          }
          ASSERT(dst_it == dst_end);
          break;
        }
      }
      break;
    }

    case IMAGE_GRAYSCALE: {
      const LockImageBits<GrayscaleTraits> srcBits(image);
      LockImageBits<GrayscaleTraits>::const_iterator src_it = srcBits.begin(), src_end = srcBits.end();

      switch (new_image->pixelFormat()) {

        // Grayscale -> RGB
        case IMAGE_RGB: {
          LockImageBits<RgbTraits> dstBits(new_image, Image::WriteLock);
          LockImageBits<RgbTraits>::iterator dst_it = dstBits.begin();
#ifdef _DEBUG
          LockImageBits<RgbTraits>::iterator dst_end = dstBits.end();
#endif

          for (; src_it != src_end; ++src_it, ++dst_it) {
            ASSERT(dst_it != dst_end);
            c = *src_it;

            g = graya_getv(c);

            *dst_it = rgba(g, g, g, graya_geta(c));
          }
          ASSERT(dst_it == dst_end);
          break;
        }

        // Grayscale -> Grayscale
        case IMAGE_GRAYSCALE:
          new_image->copy(image, gfx::Clip(image->bounds()));
          break;

        // Grayscale -> Indexed
        case IMAGE_INDEXED: {
          LockImageBits<IndexedTraits> dstBits(new_image, Image::WriteLock);
          LockImageBits<IndexedTraits>::iterator dst_it = dstBits.begin();
#ifdef _DEBUG
          LockImageBits<IndexedTraits>::iterator dst_end = dstBits.end();
#endif

          for (; src_it != src_end; ++src_it, ++dst_it) {
            ASSERT(dst_it != dst_end);
            c = *src_it;
            a = graya_geta(c);
            c = graya_getv(c);

            if (a == 0)
              *dst_it = new_mask_color;
            else if (rgbmap)
              *dst_it = rgbmap->mapColor(c, c, c, a);
            else
              *dst_it = palette->findBestfit(c, c, c, a, new_mask_color);
          }
          ASSERT(dst_it == dst_end);
          break;
        }
      }
      break;
    }

    case IMAGE_INDEXED: {
      const LockImageBits<IndexedTraits> srcBits(image);
      LockImageBits<IndexedTraits>::const_iterator src_it = srcBits.begin(), src_end = srcBits.end();

      switch (new_image->pixelFormat()) {

        // Indexed -> RGB
        case IMAGE_RGB: {
          LockImageBits<RgbTraits> dstBits(new_image, Image::WriteLock);
          LockImageBits<RgbTraits>::iterator dst_it = dstBits.begin();
#ifdef _DEBUG
          LockImageBits<RgbTraits>::iterator dst_end = dstBits.end();
#endif

          for (; src_it != src_end; ++src_it, ++dst_it) {
            ASSERT(dst_it != dst_end);
            c = *src_it;

            if (!is_background && c == image->maskColor())
              *dst_it = rgba(0, 0, 0, 0);
            else
              *dst_it = palette->getEntry(c);
          }
          ASSERT(dst_it == dst_end);
          break;
        }

        // Indexed -> Grayscale
        case IMAGE_GRAYSCALE: {
          LockImageBits<GrayscaleTraits> dstBits(new_image, Image::WriteLock);
          LockImageBits<GrayscaleTraits>::iterator dst_it = dstBits.begin();
#ifdef _DEBUG
          LockImageBits<GrayscaleTraits>::iterator dst_end = dstBits.end();
          ASSERT(toGray);
#endif

          for (; src_it != src_end; ++src_it, ++dst_it) {
            ASSERT(dst_it != dst_end);
            c = *src_it;

            if (!is_background && c == image->maskColor())
              *dst_it = graya(0, 0);
            else {
              c = palette->getEntry(c);
              *dst_it = (*toGray)(c);
            }
          }
          ASSERT(dst_it == dst_end);
          break;
        }

        // Indexed -> Indexed
        case IMAGE_INDEXED: {
          LockImageBits<IndexedTraits> dstBits(new_image, Image::WriteLock);
          LockImageBits<IndexedTraits>::iterator dst_it = dstBits.begin();
#ifdef _DEBUG
          LockImageBits<IndexedTraits>::iterator dst_end = dstBits.end();
#endif

          for (; src_it != src_end; ++src_it, ++dst_it) {
            ASSERT(dst_it != dst_end);
            c = *src_it;

            if (!is_background && c == image->maskColor())
              *dst_it = new_mask_color;
            else {
              c = palette->getEntry(c);
              r = rgba_getr(c);
              g = rgba_getg(c);
              b = rgba_getb(c);
              a = rgba_geta(c);

              if (rgbmap)
                *dst_it = rgbmap->mapColor(r, g, b, a);
              else
                *dst_it = palette->findBestfit(r, g, b, a, new_mask_color);
            }
          }
          ASSERT(dst_it == dst_end);
          break;
        }

      }
      break;
    }
  }

  return new_image;
}

//////////////////////////////////////////////////////////////////////
// Creation of optimized palette for RGB images
// by David Capello

void PaletteOptimizer::feedWithImage(const Image* image,
                                     const bool withAlpha)
{
  feedWithImage(image, image->bounds(), withAlpha);
}

void PaletteOptimizer::feedWithImage(const Image* image,
                                     const gfx::Rect& bounds,
                                     const bool withAlpha)
{
  uint32_t color;

  if (withAlpha)
    m_withAlpha = true;

  ASSERT(image);
  switch (image->pixelFormat()) {

    case IMAGE_RGB:
      {
        const LockImageBits<RgbTraits> bits(image, bounds);
        auto it = bits.begin(), end = bits.end();

        for (; it != end; ++it) {
          color = *it;
          if (rgba_geta(color) > 0) {
            if (!withAlpha)
              color |= rgba(0, 0, 0, 255);

            m_histogram.addSamples(color, 1);
          }
        }
      }
      break;

    case IMAGE_GRAYSCALE:
      {
        const LockImageBits<GrayscaleTraits> bits(image, bounds);
        auto it = bits.begin(), end = bits.end();

        for (; it != end; ++it) {
          color = *it;

          if (graya_geta(color) > 0) {
            if (!withAlpha)
              color = graya(graya_getv(color), 255);

            m_histogram.addSamples(rgba(graya_getv(color),
                                        graya_getv(color),
                                        graya_getv(color),
                                        graya_geta(color)), 1);
          }
        }
      }
      break;

    case IMAGE_INDEXED:
      ASSERT(false);
      break;

  }
}

void PaletteOptimizer::feedWithRgbaColor(color_t color)
{
  m_histogram.addSamples(color, 1);
}

void PaletteOptimizer::calculate(Palette* palette, int maskIndex)
{
  bool addMask;

  if ((palette->size() > 1) &&
      (maskIndex >= 0 && maskIndex < palette->size())) {
    palette->resize(palette->size()-1);
    addMask = true;
  }
  else
    addMask = false;

  // If the sprite has a background layer, the first entry can be
  // used, in other case the 0 indexed will be the mask color, so it
  // will not be used later in the color conversion (from RGB to
  // Indexed).
  int usedColors = m_histogram.createOptimizedPalette(palette);

  if (addMask) {
    palette->resize(usedColors+1);

    Remap remap(palette->size());
    for (int i=0; i<usedColors; ++i)
      remap.map(i, i + (i >= maskIndex ? 1: 0));

    palette->applyRemap(remap);

    if (maskIndex < palette->size())
      palette->setEntry(maskIndex, rgba(0, 0, 0, (m_withAlpha ? 0: 255)));
  }
  else {
    palette->resize(std::max(1, usedColors));
  }
}

} // namespace render<|MERGE_RESOLUTION|>--- conflicted
+++ resolved
@@ -43,11 +43,8 @@
   Palette* palette,
   TaskDelegate* delegate,
   const bool newBlend,
-<<<<<<< HEAD
-  const RgbMapAlgorithm mappingAlgorithm)
-=======
+  const RgbMapAlgorithm mappingAlgorithm,
   const bool calculateWithTransparent)
->>>>>>> 95d4e767
 {
   PaletteOptimizer optimizer;
   OctreeMap octreemap;
@@ -86,17 +83,19 @@
     }
   }
 
-<<<<<<< HEAD
   switch (mappingAlgorithm) {
     case RgbMapAlgorithm::RGB5A3:
       // Generate an optimized palette
       optimizer.calculate(
         palette,
         // Transparent color is needed if we have transparent layers
-        (sprite->backgroundLayer() &&
-         sprite->allLayersCount() == 1 ? -1: sprite->transparentColor()));
+        ((sprite->backgroundLayer() &&
+          sprite->allLayersCount() == 1) ||
+         !calculateWithTransparent)? -1: sprite->transparentColor());
       break;
     case RgbMapAlgorithm::OCTREE:
+      // TODO check calculateWithTransparent flag
+
       if (!octreemap.makePalette(palette, palette->size())) {
         // We can use an 8-bit deep octree map, instead of 7-bit of the
         // first attempt.
@@ -116,15 +115,6 @@
       }
       break;
   }
-=======
-  // Generate an optimized palette
-  optimizer.calculate(
-    palette,
-    // Transparent color is needed if we have transparent layers
-    ((sprite->backgroundLayer() &&
-      sprite->allLayersCount() == 1) ||
-      !calculateWithTransparent)? -1: sprite->transparentColor());
->>>>>>> 95d4e767
 
   return palette;
 }
