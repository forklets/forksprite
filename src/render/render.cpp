--- conflicted
+++ resolved
@@ -893,31 +893,18 @@
 
             for (auto rc : originalAreas) {
               renderCel(
-<<<<<<< HEAD
-                image, src_image, pal,
-                cel, gfx::Clip(area.dst.x+rc.x-area.src.x,
-                               area.dst.y+rc.y-area.src.y, rc), compositeImage,
-                opacity, layerBlendMode);
-=======
                 image, celImage, pal, celPos,
                 gfx::Clip(area.dst.x+rc.x-area.src.x,
                           area.dst.y+rc.y-area.src.y, rc), compositeImage,
-                opacity, layerBlendMode, zoom);
->>>>>>> 92084fe1
+                opacity, layerBlendMode);
             }
           }
           // Draw the whole cel
           else {
             renderCel(
-<<<<<<< HEAD
-              image, src_image, pal,
-              cel, area, compositeImage,
-              opacity, layerBlendMode);
-=======
               image, celImage, pal,
               celPos, area, compositeImage,
-              opacity, layerBlendMode, zoom);
->>>>>>> 92084fe1
+              opacity, layerBlendMode);
           }
         }
       }
