--- conflicted
+++ resolved
@@ -1,5 +1,5 @@
 // Aseprite Document Library
-// Copyright (C) 2020-2021  Igara Studio S.A.
+// Copyright (C) 2020-2022  Igara Studio S.A.
 // Copyright (C) 2001-2018  David Capello
 //
 // This file is released under the terms of the MIT license.
@@ -24,12 +24,9 @@
 
   class Palette : public Object {
   public:
-<<<<<<< HEAD
-    Palette();
-=======
     static void initBestfit();
 
->>>>>>> e45e05ea
+    Palette();
     Palette(frame_t frame, int ncolors);
     Palette(const Palette& palette);
     Palette(const Palette& palette, const Remap& remap);
