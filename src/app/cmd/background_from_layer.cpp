// Aseprite
<<<<<<< HEAD
// Copyright (C) 2019  Igara Studio S.A.
=======
// Copyright (C) 2020  Igara Studio S.A.
>>>>>>> 3d2013b3
// Copyright (C) 2001-2016  David Capello
//
// This program is distributed under the terms of
// the End-User License Agreement for Aseprite.

#ifdef HAVE_CONFIG_H
#include "config.h"
#endif

#include "app/cmd/background_from_layer.h"

#include "app/cmd/add_cel.h"
#include "app/cmd/configure_background.h"
#include "app/cmd/copy_rect.h"
#include "app/cmd/replace_image.h"
#include "app/cmd/set_cel_opacity.h"
#include "app/cmd/set_cel_position.h"
#include "app/doc.h"
#include "base/clamp.h"
#include "doc/cel.h"
#include "doc/image.h"
#include "doc/layer.h"
#include "doc/primitives.h"
#include "doc/sprite.h"
#include "render/render.h"

namespace app {
namespace cmd {

BackgroundFromLayer::BackgroundFromLayer(Layer* layer)
  : WithLayer(layer)
{
  ASSERT(layer);
  ASSERT(layer->isVisible());
  ASSERT(layer->isEditable());
  ASSERT(!layer->isReference());
  ASSERT(layer->sprite() != NULL);
  ASSERT(layer->sprite()->backgroundLayer() == NULL);
}

void BackgroundFromLayer::onExecute()
{
  Layer* layer = this->layer();
  ASSERT(!layer->isTilemap());  // TODO support background tilemaps

  Sprite* sprite = layer->sprite();
  auto doc = static_cast<Doc*>(sprite->document());
  color_t bgcolor = doc->bgColor();

  // Create a temporary image to draw each cel of the new Background
  // layer.
  ImageRef bg_image(Image::create(sprite->spec()));

  CelList cels;
  layer->getCels(cels);
  for (Cel* cel : cels) {
    Image* cel_image = cel->image();
    ASSERT(cel_image);
    ASSERT(cel_image->pixelFormat() != IMAGE_TILEMAP);

    clear_image(bg_image.get(), bgcolor);
    render::composite_image(
      bg_image.get(), cel_image,
      sprite->palette(cel->frame()),
      cel->x(), cel->y(),
      base::clamp(cel->opacity(), 0, 255),
      static_cast<LayerImage*>(layer)->blendMode());

    // now we have to copy the new image (bg_image) to the cel...
    executeAndAdd(new cmd::SetCelPosition(cel, 0, 0));

    // change opacity to 255
    if (cel->opacity() < 255)
      executeAndAdd(new cmd::SetCelOpacity(cel, 255));

    // Same size of cel image and background image, we can just
    // replace pixels.
    if (bg_image->width() == cel_image->width() &&
        bg_image->height() == cel_image->height()) {
      executeAndAdd(new CopyRect(cel_image, bg_image.get(),
          gfx::Clip(0, 0, cel_image->bounds())));
    }
    // In other case we have to replace the whole image (this is the
    // most common case, a smaller transparent cel that is converted
    // to a canvas size cel in the background)
    else {
      ImageRef bg_image2(Image::createCopy(bg_image.get()));
      executeAndAdd(new cmd::ReplaceImage(sprite, cel->imageRef(), bg_image2));
    }
  }

  // Fill all empty cels with a flat image filled with bgcolor
  for (frame_t frame(0); frame<sprite->totalFrames(); ++frame) {
    Cel* cel = layer->cel(frame);
    if (!cel) {
      ImageRef cel_image(Image::create(sprite->pixelFormat(),
          sprite->width(), sprite->height()));
      clear_image(cel_image.get(), bgcolor);

      // Create the new cel and add it to the new background layer
      cel = new Cel(frame, cel_image);
      executeAndAdd(new cmd::AddCel(layer, cel));
    }
  }

  executeAndAdd(new cmd::ConfigureBackground(layer));
}

} // namespace cmd
} // namespace app<|MERGE_RESOLUTION|>--- conflicted
+++ resolved
@@ -1,9 +1,5 @@
 // Aseprite
-<<<<<<< HEAD
-// Copyright (C) 2019  Igara Studio S.A.
-=======
-// Copyright (C) 2020  Igara Studio S.A.
->>>>>>> 3d2013b3
+// Copyright (C) 2019-2020  Igara Studio S.A.
 // Copyright (C) 2001-2016  David Capello
 //
 // This program is distributed under the terms of
