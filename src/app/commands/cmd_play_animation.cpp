// Aseprite
// Copyright (C) 2022  Igara Studio S.A.
// Copyright (C) 2001-2018  David Capello
//
// This program is distributed under the terms of
// the End-User License Agreement for Aseprite.

#ifdef HAVE_CONFIG_H
#include "config.h"
#endif

#include "app/app.h"
#include "app/commands/command.h"
#include "app/context.h"
#include "app/context_access.h"
#include "app/pref/preferences.h"
#include "app/ui/editor/editor.h"
#include "app/ui/main_window.h"
#include "app/ui/preview_editor.h"

namespace app {

using namespace ui;

//////////////////////////////////////////////////////////////////////

class PlayAnimationCommand : public Command {
public:
  PlayAnimationCommand();

protected:
  bool onEnabled(Context* context) override;
  void onExecute(Context* context) override;
};

PlayAnimationCommand::PlayAnimationCommand()
  : Command(CommandId::PlayAnimation(), CmdUIOnlyFlag)
{
}

bool PlayAnimationCommand::onEnabled(Context* context)
{
  return context->checkFlags(ContextFlags::ActiveDocumentIsWritable |
                             ContextFlags::HasActiveSprite);
}

void PlayAnimationCommand::onExecute(Context* context)
{
  // Do not play one-frame images
  {
    ContextReader writer(context);
    Sprite* sprite(writer.sprite());
    if (!sprite || sprite->totalFrames() < 2)
      return;
  }

  auto editor = Editor::activeEditor();
  ASSERT(editor);
  if (!editor)
    return;

  if (editor->isPlaying())
    editor->stop();
  else
<<<<<<< HEAD
    editor->play(Preferences::instance().editor.playOnce(),
                 Preferences::instance().editor.playAll());
=======
    current_editor->play(Preferences::instance().editor.playOnce(),
                         Preferences::instance().editor.playAll(),
                         Preferences::instance().editor.playSubtags());
>>>>>>> fafaf85b
}

//////////////////////////////////////////////////////////////////////

class PlayPreviewAnimationCommand : public Command {
public:
  PlayPreviewAnimationCommand();

protected:
  bool onEnabled(Context* context) override;
  void onExecute(Context* context) override;
};

PlayPreviewAnimationCommand::PlayPreviewAnimationCommand()
  : Command(CommandId::PlayPreviewAnimation(), CmdUIOnlyFlag)
{
}

bool PlayPreviewAnimationCommand::onEnabled(Context* context)
{
  return context->checkFlags(ContextFlags::ActiveDocumentIsWritable |
                             ContextFlags::HasActiveSprite);
}

void PlayPreviewAnimationCommand::onExecute(Context* context)
{
  PreviewEditorWindow* preview = App::instance()->mainWindow()->getPreviewEditor();
  if (!preview->isPreviewEnabled())
    preview->setPreviewEnabled(true);
  preview->pressPlayButton();
}

//////////////////////////////////////////////////////////////////////

Command* CommandFactory::createPlayAnimationCommand()
{
  return new PlayAnimationCommand;
}

Command* CommandFactory::createPlayPreviewAnimationCommand()
{
  return new PlayPreviewAnimationCommand;
}

} // namespace app<|MERGE_RESOLUTION|>--- conflicted
+++ resolved
@@ -62,14 +62,9 @@
   if (editor->isPlaying())
     editor->stop();
   else
-<<<<<<< HEAD
     editor->play(Preferences::instance().editor.playOnce(),
-                 Preferences::instance().editor.playAll());
-=======
-    current_editor->play(Preferences::instance().editor.playOnce(),
-                         Preferences::instance().editor.playAll(),
-                         Preferences::instance().editor.playSubtags());
->>>>>>> fafaf85b
+                 Preferences::instance().editor.playAll(),
+                 Preferences::instance().editor.playSubtags());
 }
 
 //////////////////////////////////////////////////////////////////////
