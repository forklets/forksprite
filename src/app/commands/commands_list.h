--- conflicted
+++ resolved
@@ -1,9 +1,5 @@
 // Aseprite
-<<<<<<< HEAD
-// Copyright (C) 2018-2024  Igara Studio S.A.
-=======
 // Copyright (C) 2018-2025  Igara Studio S.A.
->>>>>>> af349ce7
 // Copyright (C) 2001-2018  David Capello
 //
 // This program is distributed under the terms of
