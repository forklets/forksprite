// Aseprite
// Copyright (C) 2020-2022  Igara Studio S.A.
// Copyright (C) 2001-2018  David Capello
//
// This program is distributed under the terms of
// the End-User License Agreement for Aseprite.

#ifdef HAVE_CONFIG_H
#include "config.h"
#endif

#include "app/app.h"
#include "app/cmd/set_layer_blend_mode.h"
#include "app/cmd/set_layer_name.h"
#include "app/cmd/set_layer_opacity.h"
#include "app/cmd/set_tileset_base_index.h"
#include "app/cmd/set_tileset_name.h"
#include "app/cmd/set_user_data.h"
#include "app/commands/command.h"
#include "app/console.h"
#include "app/context_access.h"
#include "app/doc.h"
#include "app/doc_event.h"
#include "app/modules/gui.h"
#include "app/tx.h"
#include "app/ui/main_window.h"
#include "app/ui/separator_in_view.h"
#include "app/ui/tileset_selector.h"
#include "app/ui/timeline/timeline.h"
#include "app/ui/user_data_view.h"
#include "app/ui_context.h"
#include "base/scoped_value.h"
#include "doc/image.h"
#include "doc/layer.h"
#include "doc/layer_tilemap.h"
#include "doc/sprite.h"
#include "doc/tileset.h"
#include "doc/user_data.h"
#include "ui/ui.h"

#include "layer_properties.xml.h"
#include "tileset_selector_window.xml.h"

namespace app {

using namespace ui;

class LayerPropertiesCommand : public Command {
public:
  LayerPropertiesCommand();

protected:
  bool onEnabled(Context* context) override;
  void onExecute(Context* context) override;
};

class LayerPropertiesWindow;
static LayerPropertiesWindow* g_window = nullptr;

class LayerPropertiesWindow : public app::gen::LayerProperties,
                              public ContextObserver,
                              public DocObserver {
public:
  class BlendModeItem : public ListItem {
  public:
    BlendModeItem(const std::string& name,
                  const doc::BlendMode mode)
      : ListItem(name)
      , m_mode(mode) {
    }
    doc::BlendMode mode() const { return m_mode; }
  private:
    doc::BlendMode m_mode;
  };

  LayerPropertiesWindow()
    : m_timer(250, this)
    , m_userDataView(Preferences::instance().layers.userDataVisibility) {
    name()->setMinSize(gfx::Size(128, 0));
    name()->setExpansive(true);

    mode()->addItem(new BlendModeItem("Normal", doc::BlendMode::NORMAL));
    mode()->addItem(new SeparatorInView);
    mode()->addItem(new BlendModeItem("Darken", doc::BlendMode::DARKEN));
    mode()->addItem(new BlendModeItem("Multiply", doc::BlendMode::MULTIPLY));
    mode()->addItem(new BlendModeItem("Color Burn", doc::BlendMode::COLOR_BURN));
    mode()->addItem(new SeparatorInView);
    mode()->addItem(new BlendModeItem("Lighten", doc::BlendMode::LIGHTEN));
    mode()->addItem(new BlendModeItem("Screen", doc::BlendMode::SCREEN));
    mode()->addItem(new BlendModeItem("Color Dodge", doc::BlendMode::COLOR_DODGE));
    mode()->addItem(new BlendModeItem("Addition", doc::BlendMode::ADDITION));
    mode()->addItem(new SeparatorInView);
    mode()->addItem(new BlendModeItem("Overlay", doc::BlendMode::OVERLAY));
    mode()->addItem(new BlendModeItem("Soft Light", doc::BlendMode::SOFT_LIGHT));
    mode()->addItem(new BlendModeItem("Hard Light", doc::BlendMode::HARD_LIGHT));
    mode()->addItem(new SeparatorInView);
    mode()->addItem(new BlendModeItem("Difference", doc::BlendMode::DIFFERENCE));
    mode()->addItem(new BlendModeItem("Exclusion", doc::BlendMode::EXCLUSION));
    mode()->addItem(new BlendModeItem("Subtract", doc::BlendMode::SUBTRACT));
    mode()->addItem(new BlendModeItem("Divide", doc::BlendMode::DIVIDE));
    mode()->addItem(new SeparatorInView);
    mode()->addItem(new BlendModeItem("Hue", doc::BlendMode::HSL_HUE));
    mode()->addItem(new BlendModeItem("Saturation", doc::BlendMode::HSL_SATURATION));
    mode()->addItem(new BlendModeItem("Color", doc::BlendMode::HSL_COLOR));
    mode()->addItem(new BlendModeItem("Luminosity", doc::BlendMode::HSL_LUMINOSITY));

    name()->Change.connect([this]{ onStartTimer(); });
    mode()->Change.connect([this]{ onStartTimer(); });
    opacity()->Change.connect([this]{ onStartTimer(); });
    m_timer.Tick.connect([this]{ onCommitChange(); });
    userData()->Click.connect([this]{ onToggleUserData(); });
    tileset()->Click.connect([this]{ onTileset(); });
    tileset()->setVisible(false);

    m_userDataView.UserDataChange.connect([this]{ onStartTimer(); });

    remapWindow();
    centerWindow();
    load_window_pos(this, "LayerProperties");

    UIContext::instance()->add_observer(this);
  }

  ~LayerPropertiesWindow() {
    UIContext::instance()->remove_observer(this);
  }

  void setLayer(Doc* doc, Layer* layer) {
    if (m_layer) {
      m_document->remove_observer(this);
      m_layer = nullptr;
    }

    m_timer.stop();
    m_document = doc;
    m_layer = layer;
    m_range = App::instance()->timeline()->range();

    if (m_document)
      m_document->add_observer(this);

    if (countLayers() > 0) {
      ui::Grid* mainGrid = g_window->propertiesGrid();
      m_userDataView.configureAndSet(m_layer->userData(), mainGrid);
    }

    updateFromLayer();
  }

private:

  std::string nameValue() const {
    return name()->text();
  }

  doc::BlendMode blendModeValue() const {
    BlendModeItem* item = dynamic_cast<BlendModeItem*>(mode()->getSelectedItem());
    if (item)
      return item->mode();
    else
      return doc::BlendMode::NORMAL;
  }

  int opacityValue() const {
    return opacity()->getValue();
  }

  int countLayers() const {
    if (!m_document)
      return 0;
    else if (m_layer && !m_range.enabled())
      return 1;
    else if (m_range.enabled())
      return m_range.layers();
    else
      return 0;
  }

  bool onProcessMessage(ui::Message* msg) override {
    switch (msg->type()) {

      case kKeyDownMessage:
        if (name()->hasFocus() ||
            opacity()->hasFocus() ||
            mode()->hasFocus()) {
          KeyScancode scancode = static_cast<KeyMessage*>(msg)->scancode();
          if (scancode == kKeyEnter ||
              scancode == kKeyEsc) {
            onCommitChange();
            closeWindow(this);
            return true;
          }
        }
        break;

      case kCloseMessage:
        // Save changes before we close the window
        setLayer(nullptr, nullptr);
        save_window_pos(this, "LayerProperties");

        deferDelete();
        g_window = nullptr;
        break;

    }
    return Window::onProcessMessage(msg);
  }

  void onStartTimer() {
    if (m_selfUpdate)
      return;

    m_timer.start();
    m_pendingChanges = true;
  }

  void onCommitChange() {
    // Nothing to change
    if (!m_pendingChanges)
      return;

    // Nothing to do here, as there is no layer selected.
    if (!m_layer)
      return;

    base::ScopedValue<bool> switchSelf(m_selfUpdate, true, false);

    m_timer.stop();

    const int count = countLayers();

    std::string newName = nameValue();
    int newOpacity = opacityValue();
<<<<<<< HEAD
    const doc::UserData newUserData = m_userDataView.userData();
    BlendMode newBlendMode = blendModeValue();
=======
    doc::BlendMode newBlendMode = blendModeValue();
>>>>>>> 00be9afc

    if ((count > 1) ||
        (count == 1 && m_layer && (newName != m_layer->name() ||
                                   newUserData != m_layer->userData() ||
                                   (m_layer->isImage() &&
                                    (newOpacity != static_cast<LayerImage*>(m_layer)->opacity() ||
                                     newBlendMode != static_cast<LayerImage*>(m_layer)->blendMode()))))) {
      try {
        ContextWriter writer(UIContext::instance());
        Tx tx(writer.context(), "Set Layer Properties");

        DocRange range;
        if (m_range.enabled())
          range = m_range;
        else {
          range.startRange(m_layer, -1, DocRange::kLayers);
          range.endRange(m_layer, -1);
        }

        const bool nameChanged = (newName != m_layer->name());
        const bool userDataChanged = (newUserData != m_layer->userData());
        const bool opacityChanged = (m_layer->isImage() && newOpacity != static_cast<LayerImage*>(m_layer)->opacity());
        const bool blendModeChanged = (m_layer->isImage() && newBlendMode != static_cast<LayerImage*>(m_layer)->blendMode());

        for (Layer* layer : range.selectedLayers()) {
          if (nameChanged && newName != layer->name())
            tx(new cmd::SetLayerName(layer, newName));

          if (userDataChanged && newUserData != layer->userData())
            tx(new cmd::SetUserData(layer, newUserData, m_document));

          if (layer->isImage()) {
            if (opacityChanged && newOpacity != static_cast<LayerImage*>(layer)->opacity())
              tx(new cmd::SetLayerOpacity(static_cast<LayerImage*>(layer), newOpacity));

            if (blendModeChanged && newBlendMode != static_cast<LayerImage*>(layer)->blendMode())
              tx(new cmd::SetLayerBlendMode(static_cast<LayerImage*>(layer), newBlendMode));
          }
        }

        // Redraw timeline because the layer's name/user data/color
        // might have changed.
        App::instance()->timeline()->invalidate();

        tx.commit();
      }
      catch (const std::exception& e) {
        Console::showException(e);
      }

      update_screen_for_document(m_document);
    }
  }

  // ContextObserver impl
  void onActiveSiteChange(const Site& site) override {
    onCommitChange();
    if (isVisible())
      setLayer(const_cast<Doc*>(site.document()),
               const_cast<Layer*>(site.layer()));
    else if (m_layer)
      setLayer(nullptr, nullptr);
  }

  // DocObserver impl
  void onLayerNameChange(DocEvent& ev) override {
    if (m_layer == ev.layer())
      updateFromLayer();
  }

  void onLayerOpacityChange(DocEvent& ev) override {
    if (m_layer == ev.layer())
      updateFromLayer();
  }

  void onLayerBlendModeChange(DocEvent& ev) override {
    if (m_layer == ev.layer())
      updateFromLayer();
  }

  void onUserDataChange(DocEvent& ev) override {
    if (m_layer == ev.withUserData())
      updateFromLayer();
  }

  void onToggleUserData() {
    if (m_layer) {
      m_userDataView.toggleVisibility();
      g_window->remapWindow();
      manager()->invalidate();
    }
  }

  void onTileset() {
    if (!m_layer || !m_layer->isTilemap())
      return;

    auto tilemap = static_cast<LayerTilemap*>(m_layer);
    auto tileset = tilemap->tileset();

    // Information about the tileset to be used for new tilemaps
    TilesetSelector::Info tilesetInfo;
    tilesetInfo.enabled = false;
    tilesetInfo.newTileset = false;
    tilesetInfo.grid = tileset->grid();
    tilesetInfo.name = tileset->name();
    tilesetInfo.baseIndex = tileset->baseIndex();
    tilesetInfo.tsi = tilemap->tilesetIndex();

    try {
      gen::TilesetSelectorWindow window;
      TilesetSelector tilesetSel(tilemap->sprite(), tilesetInfo);
      window.tilesetOptions()->addChild(&tilesetSel);
      window.openWindowInForeground();
      if (window.closer() != window.ok())
        return;

      tilesetInfo = tilesetSel.getInfo();

      if (tileset->name() != tilesetInfo.name ||
          tileset->baseIndex() != tilesetInfo.baseIndex) {
        ContextWriter writer(UIContext::instance());
        Tx tx(writer.context(), "Set Tileset Properties");
        if (tileset->name() != tilesetInfo.name)
          tx(new cmd::SetTilesetName(tileset, tilesetInfo.name));
        if (tileset->baseIndex() != tilesetInfo.baseIndex)
          tx(new cmd::SetTilesetBaseIndex(tileset, tilesetInfo.baseIndex));
        // TODO catch the tileset base index modification from the editor
        App::instance()->mainWindow()->invalidate();
        tx.commit();
      }
    }
    catch (const std::exception& e) {
      Console::showException(e);
    }
  }

  void updateFromLayer() {
    if (m_selfUpdate)
      return;

    m_timer.stop(); // Cancel current editions (just in case)

    base::ScopedValue<bool> switchSelf(m_selfUpdate, true, false);

    const bool tilemapVisibility = (m_layer && m_layer->isTilemap());
    if (m_layer) {
      name()->setText(m_layer->name().c_str());
      name()->setEnabled(true);

      if (m_layer->isImage()) {
        mode()->setSelectedItem(nullptr);
        for (auto item : *mode()) {
          if (auto blendModeItem = dynamic_cast<BlendModeItem*>(item)) {
            if (blendModeItem->mode() == static_cast<LayerImage*>(m_layer)->blendMode()) {
              mode()->setSelectedItem(item);
              break;
            }
          }
        }
        mode()->setEnabled(!m_layer->isBackground());
        opacity()->setValue(static_cast<LayerImage*>(m_layer)->opacity());
        opacity()->setEnabled(!m_layer->isBackground());
      }
      else {
        mode()->setEnabled(false);
        opacity()->setEnabled(false);
      }

      color_t c = m_layer->userData().color();
      m_userDataView.color()->setColor(Color::fromRgb(rgba_getr(c), rgba_getg(c), rgba_getb(c), rgba_geta(c)));
      m_userDataView.entry()->setText(m_layer->userData().text());
    }
    else {
      name()->setText("No Layer");
      name()->setEnabled(false);
      mode()->setEnabled(false);
      opacity()->setEnabled(false);
      m_userDataView.setVisible(false, false);
    }

    if (tileset()->isVisible() != tilemapVisibility) {
      tileset()->setVisible(tilemapVisibility);
      tileset()->parent()->layout();
    }
  }

  Timer m_timer;
  bool m_pendingChanges = false;
  Doc* m_document = nullptr;
  Layer* m_layer = nullptr;
  DocRange m_range;
  bool m_selfUpdate = false;
  UserDataView m_userDataView;
};

LayerPropertiesCommand::LayerPropertiesCommand()
  : Command(CommandId::LayerProperties(), CmdRecordableFlag)
{
}

bool LayerPropertiesCommand::onEnabled(Context* context)
{
  return context->checkFlags(ContextFlags::ActiveDocumentIsWritable |
                             ContextFlags::HasActiveLayer);
}

void LayerPropertiesCommand::onExecute(Context* context)
{
  ContextReader reader(context);
  Doc* doc = static_cast<Doc*>(reader.document());
  LayerImage* layer = static_cast<LayerImage*>(reader.layer());

  if (!g_window)
    g_window = new LayerPropertiesWindow;

  g_window->setLayer(doc, layer);
  g_window->openWindow();

  // Focus layer name
  g_window->name()->requestFocus();
}

Command* CommandFactory::createLayerPropertiesCommand()
{
  return new LayerPropertiesCommand;
}

} // namespace app<|MERGE_RESOLUTION|>--- conflicted
+++ resolved
@@ -231,12 +231,8 @@
 
     std::string newName = nameValue();
     int newOpacity = opacityValue();
-<<<<<<< HEAD
     const doc::UserData newUserData = m_userDataView.userData();
-    BlendMode newBlendMode = blendModeValue();
-=======
     doc::BlendMode newBlendMode = blendModeValue();
->>>>>>> 00be9afc
 
     if ((count > 1) ||
         (count == 1 && m_layer && (newName != m_layer->name() ||
