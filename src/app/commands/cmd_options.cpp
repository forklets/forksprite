--- conflicted
+++ resolved
@@ -376,16 +376,9 @@
       uiWindows()->setSelectedItem(multipleWindows()->isSelected() ? 1: 0);
     });
 
-<<<<<<< HEAD
-#ifndef ENABLE_DEVMODE // TODO enable this on Release when Aseprite supports
-                       //      GPU-acceleration properly
-    if (!m_system->hasCapability(os::Capabilities::GpuAccelerationSwitch))
-      gpuAcceleration()->setVisible(false);
-=======
 #ifdef ENABLE_DEVMODE // TODO enable this on Release when Aseprite supports
                       //      GPU-acceleration properly
-    if (!os::instance()->hasCapability(os::Capabilities::GpuAccelerationSwitch))
->>>>>>> 38481342
+    if (!m_system->hasCapability(os::Capabilities::GpuAccelerationSwitch))
 #endif
     {
       gpuAcceleration()->setVisible(false);
@@ -645,12 +638,8 @@
     // Scaling
     selectScalingItems();
 
-<<<<<<< HEAD
+#ifdef ENABLE_DEVMODE
     if (m_system->hasCapability(os::Capabilities::GpuAccelerationSwitch)) {
-=======
-#ifdef ENABLE_DEVMODE
-    if (os::instance()->hasCapability(os::Capabilities::GpuAccelerationSwitch)) {
->>>>>>> 38481342
       gpuAcceleration()->setSelected(m_pref.general.gpuAcceleration());
     }
 #endif
