// Aseprite
// Copyright (C) 2001-2016  David Capello
//
// This program is free software; you can redistribute it and/or modify
// it under the terms of the GNU General Public License version 2 as
// published by the Free Software Foundation.

#ifdef HAVE_CONFIG_H
#include "config.h"
#endif

#include "app/file/file.h"

#include "app/console.h"
#include "app/context.h"
#include "app/document.h"
#include "app/file/file_format.h"
#include "app/file/file_formats_manager.h"
#include "app/file/format_options.h"
#include "app/file/split_filename.h"
#include "app/filename_formatter.h"
#include "app/modules/gui.h"
#include "app/modules/palettes.h"
#include "app/ui/status_bar.h"
#include "base/fs.h"
#include "base/mutex.h"
#include "base/path.h"
#include "base/scoped_lock.h"
#include "base/shared_ptr.h"
#include "base/string.h"
#include "doc/doc.h"
#include "render/quantization.h"
#include "render/render.h"
#include "ui/alert.h"

#include <cstring>
#include <cstdarg>

namespace app {

using namespace base;

std::string get_readable_extensions()
{
  std::string buf;

  for (const FileFormat* format : *FileFormatsManager::instance()) {
    if (format->support(FILE_SUPPORT_LOAD)) {
      if (!buf.empty())
        buf.push_back(',');
      buf += format->extensions();
    }
  }

  return buf;
}

std::string get_writable_extensions()
{
  std::string buf;

  for (const FileFormat* format : *FileFormatsManager::instance()) {
    if (format->support(FILE_SUPPORT_SAVE)) {
      if (!buf.empty())
        buf.push_back(',');
      buf += format->extensions();
    }
  }

  return buf;
}

Document* load_document(Context* context, const char* filename)
{
  /* TODO add a option to configure what to do with the sequence */
  base::UniquePtr<FileOp> fop(FileOp::createLoadDocumentOperation(context, filename, FILE_LOAD_SEQUENCE_NONE));
  if (!fop)
    return nullptr;

  // Operate in this same thread
  fop->operate();
  fop->done();
  fop->postLoad();

  if (fop->hasError()) {
    Console console(context);
    console.printf(fop->error().c_str());
  }

  Document* document = fop->releaseDocument();
  fop.release();

  if (document && context)
    document->setContext(context);

  return document;
}

int save_document(Context* context, doc::Document* document)
{
  ASSERT(dynamic_cast<app::Document*>(document));

  UniquePtr<FileOp> fop(
    FileOp::createSaveDocumentOperation(
      context,
      FileOpROI(static_cast<app::Document*>(document), "", -1, -1),
      document->filename().c_str(), ""));
  if (!fop)
    return -1;

  // Operate in this same thread
  fop->operate();
  fop->done();

  if (fop->hasError()) {
    Console console(context);
    console.printf(fop->error().c_str());
  }

  return (!fop->hasError() ? 0: -1);
}

bool is_static_image_format(const std::string& filename)
{
  std::string extension =
    base::string_to_lower(
      base::get_file_extension(filename));

  // Get the format through the extension of the filename
  FileFormat* format = FileFormatsManager::instance()
    ->getFileFormatByExtension(extension.c_str());

  return (format && format->support(FILE_SUPPORT_SEQUENCES));
}

FileOpROI::FileOpROI()
  : m_document(nullptr)
  , m_frameTag(nullptr)
  , m_fromFrame(-1)
  , m_toFrame(-1)
{
}

FileOpROI::FileOpROI(const app::Document* doc,
                     const std::string& frameTagName,
                     const doc::frame_t fromFrame,
                     const doc::frame_t toFrame)
  : m_document(doc)
  , m_frameTag(nullptr)
  , m_fromFrame(fromFrame)
  , m_toFrame(toFrame)
{
  if (doc) {
    if (fromFrame >= 0)
      m_fromFrame = MID(0, fromFrame, doc->sprite()->lastFrame());
    else
      m_fromFrame = 0;

    if (toFrame >= 0)
      m_toFrame = MID(m_fromFrame, toFrame, doc->sprite()->lastFrame());
    else
      m_toFrame = doc->sprite()->lastFrame();

    if (!frameTagName.empty()) {
      doc::FrameTag* tag = doc->sprite()->frameTags().getByName(frameTagName);
      if (tag) {
        m_frameTag = tag;

        if (fromFrame >= 0)
          m_fromFrame = tag->fromFrame() + MID(0, fromFrame, tag->frames()-1);
        else
          m_fromFrame = tag->fromFrame();

        if (toFrame >= 0)
          m_toFrame = tag->fromFrame() + MID(fromFrame, toFrame, tag->frames()-1);
        else
          m_toFrame = tag->toFrame();
      }
    }
  }
}

// static
FileOp* FileOp::createLoadDocumentOperation(Context* context, const char* filename, int flags)
{
  base::UniquePtr<FileOp> fop(
    new FileOp(FileOpLoad, context));
  if (!fop)
    return nullptr;

  // Get the extension of the filename (in lower case)
  std::string extension = base::string_to_lower(base::get_file_extension(filename));

  LOG("Loading file \"%s\" (%s)\n", filename, extension.c_str());

  // Does file exist?
  if (!base::is_file(filename)) {
    fop->setError("File not found: \"%s\"\n", filename);
    goto done;
  }

  // Get the format through the extension of the filename
  fop->m_format = FileFormatsManager::instance()
    ->getFileFormatByExtension(extension.c_str());

  if (!fop->m_format ||
      !fop->m_format->support(FILE_SUPPORT_LOAD)) {
    fop->setError("%s can't load \"%s\" files\n", PACKAGE, extension.c_str());
    goto done;
  }

  /* use the "sequence" interface */
  if (fop->m_format->support(FILE_SUPPORT_SEQUENCES)) {
    /* prepare to load a sequence */
    fop->prepareForSequence();

    /* per now, we want load just one file */
    fop->m_seq.filename_list.push_back(filename);

    /* don't load the sequence (just the one file/one frame) */
    if (!(flags & FILE_LOAD_SEQUENCE_NONE)) {
      std::string left, right;
      int c, width, start_from;
      char buf[512];

      // First of all, we must generate the list of files to load in the
      // sequence...

      // Check is this could be a sequence
      start_from = split_filename(filename, left, right, width);
      if (start_from >= 0) {
        // Try to get more file names
        for (c=start_from+1; ; c++) {
          // Get the next file name
          sprintf(buf, "%s%0*d%s", left.c_str(), width, c, right.c_str());

          // If the file doesn't exist, we doesn't need more files to load
          if (!base::is_file(buf))
            break;

          /* add this file name to the list */
          fop->m_seq.filename_list.push_back(buf);
        }
      }

      /* TODO add a better dialog to edit file-names */
      if ((flags & FILE_LOAD_SEQUENCE_ASK) && context && context->isUIAvailable()) {
        /* really want load all files? */
        if ((fop->m_seq.filename_list.size() > 1) &&
            (ui::Alert::show("Notice"
              "<<Possible animation with:"
              "<<%s, %s..."
              "<<Do you want to load the sequence of bitmaps?"
              "||&Agree||&Skip",
              base::get_file_name(fop->m_seq.filename_list[0]).c_str(),
              base::get_file_name(fop->m_seq.filename_list[1]).c_str()) != 1)) {

          // If the user replies "Skip", we need just one file name
          // (the first one).
          if (fop->m_seq.filename_list.size() > 1) {
            fop->m_seq.filename_list.erase(fop->m_seq.filename_list.begin()+1,
                                           fop->m_seq.filename_list.end());
          }
        }
      }
    }
  }
  else
    fop->m_filename = filename;

  /* load just one frame */
  if (flags & FILE_LOAD_ONE_FRAME)
    fop->m_oneframe = true;

done:;
  return fop.release();
}

// static
FileOp* FileOp::createSaveDocumentOperation(const Context* context,
                                            const FileOpROI& roi,
                                            const char* filename,
                                            const char* filenameFormatArg)
{
  base::UniquePtr<FileOp> fop(
    new FileOp(FileOpSave, const_cast<Context*>(context)));

  // Document to save
  fop->m_document = const_cast<Document*>(roi.document());
  fop->m_roi = roi;

  // Get the extension of the filename (in lower case)
  std::string extension = base::string_to_lower(base::get_file_extension(filename));

  LOG("Saving document \"%s\" (%s)\n", filename, extension.c_str());

  // Get the format through the extension of the filename
  fop->m_format = FileFormatsManager::instance()
    ->getFileFormatByExtension(extension.c_str());

  if (!fop->m_format ||
      !fop->m_format->support(FILE_SUPPORT_SAVE)) {
    fop->setError("%s can't save \"%s\" files\n", PACKAGE, extension.c_str());
    return fop.release();
  }

  // Warnings
  std::string warnings;
  bool fatal = false;

  // Check image type support
<<<<<<< HEAD
=======
  // TODO add support to automatically convert the image to a supported format
>>>>>>> 92084fe1
  switch (fop->m_document->sprite()->pixelFormat()) {

    case IMAGE_RGB:
      if (!(fop->m_format->support(FILE_SUPPORT_RGB))) {
        warnings += "<<- RGB format";
        fatal = true;
      }

      if (!(fop->m_format->support(FILE_SUPPORT_RGBA)) &&
          fop->m_document->sprite()->needAlpha()) {

        warnings += "<<- Alpha channel";
      }
      break;

    case IMAGE_GRAYSCALE:
      if (!(fop->m_format->support(FILE_SUPPORT_GRAY))) {
        warnings += "<<- Grayscale format";
        fatal = true;
      }
      if (!(fop->m_format->support(FILE_SUPPORT_GRAYA)) &&
          fop->m_document->sprite()->needAlpha()) {

        warnings += "<<- Alpha channel";
      }
      break;

    case IMAGE_INDEXED:
      if (!(fop->m_format->support(FILE_SUPPORT_INDEXED))) {
        warnings += "<<- Indexed format";
        fatal = true;
      }
      break;
  }

  // Frames support
  if (fop->m_roi.frames() > 1) {
    if (!fop->m_format->support(FILE_SUPPORT_FRAMES) &&
        !fop->m_format->support(FILE_SUPPORT_SEQUENCES)) {
      warnings += "<<- Frames";
    }
  }

  // Layers support
  if (fop->m_document->sprite()->folder()->getLayersCount() > 1) {
    if (!(fop->m_format->support(FILE_SUPPORT_LAYERS))) {
      warnings += "<<- Layers";
    }
  }

  // Palettes support
  if (fop->m_document->sprite()->getPalettes().size() > 1) {
    if (!fop->m_format->support(FILE_SUPPORT_PALETTES) &&
        !fop->m_format->support(FILE_SUPPORT_SEQUENCES)) {
      warnings += "<<- Palette changes between frames";
    }
  }

  // Check frames support
  if (!fop->m_document->sprite()->frameTags().empty()) {
    if (!fop->m_format->support(FILE_SUPPORT_FRAME_TAGS)) {
      warnings += "<<- Frame tags";
    }
  }

  // Big palettes
  if (!fop->m_format->support(FILE_SUPPORT_BIG_PALETTES)) {
    for (const Palette* pal : fop->m_document->sprite()->getPalettes()) {
      if (pal->size() > 256) {
        warnings += "<<- Palettes with more than 256 colors";
        break;
      }
    }
  }

  // Palette with alpha
  if (!fop->m_format->support(FILE_SUPPORT_PALETTE_WITH_ALPHA)) {
    bool done = false;
    for (const Palette* pal : fop->m_document->sprite()->getPalettes()) {
      for (int c=0; c<pal->size(); ++c) {
        if (rgba_geta(pal->getEntry(c)) < 255) {
          warnings += "<<- Palette with alpha channel";
          done = true;
          break;
        }
      }
      if (done)
        break;
    }
  }

  // Show the confirmation alert
  if (!warnings.empty()) {
    // Interative
    if (context && context->isUIAvailable()) {
      warnings += "<<You can use \".ase\" format to keep all this information.";

      std::string title, buttons;
      if (fatal) {
        title = "Error";
        buttons = "&Close";
      }
      else {
        title = "Warning";
        buttons = "&Yes||&No";
      }

      int ret = ui::Alert::show("%s<<File format \".%s\" doesn't support:%s"
        "<<Do you want continue with \".%s\" anyway?"
        "||%s",
        title.c_str(),
        fop->m_format->name(),
        warnings.c_str(),
        fop->m_format->name(),
        buttons.c_str());

      // Operation can't be done (by fatal error) or the user cancel
      // the operation
      if ((fatal) || (ret != 1))
        return nullptr;
    }
    // No interactive & fatal error?
    else if (fatal) {
      fop->setError(warnings.c_str());
      return fop.release();
    }
  }

  // Use the "sequence" interface.
  if (fop->m_format->support(FILE_SUPPORT_SEQUENCES)) {
    fop->prepareForSequence();

    std::string fn = filename;
    std::string fn_format = filenameFormatArg;
    if (fn_format.empty()) {
      fn_format = get_default_filename_format(
        fn,
        true,                       // With path
        (fop->m_roi.frames() > 1),  // Has frames
        false,                      // Doesn't have layers
        false);                     // Doesn't have tags
    }

    Sprite* spr = fop->m_document->sprite();

    for (frame_t frame = fop->m_roi.fromFrame();
         frame <= fop->m_roi.toFrame(); ++frame) {
      FrameTag* innerTag = (fop->m_roi.frameTag() ? fop->m_roi.frameTag(): spr->frameTags().innerTag(frame));
      FrameTag* outerTag = (fop->m_roi.frameTag() ? fop->m_roi.frameTag(): spr->frameTags().outerTag(frame));
      FilenameInfo fnInfo;
      fnInfo
        .filename(fn)
        .innerTagName(innerTag ? innerTag->name(): "")
        .outerTagName(outerTag ? outerTag->name(): "")
        .frame(frame - fop->m_roi.fromFrame())
        .tagFrame(innerTag ? frame - innerTag->fromFrame():
                             frame);

      fop->m_seq.filename_list.push_back(
        filename_formatter(fn_format, fnInfo));
    }

    if (context && context->isUIAvailable() &&
        fop->m_seq.filename_list.size() > 1 &&
        ui::Alert::show("Notice"
                        "<<Do you want to export the animation in %d files?"
                        "<<%s, %s..."
                        "||&Agree||&Cancel",
                        int(fop->m_seq.filename_list.size()),
                        base::get_file_name(fop->m_seq.filename_list[0]).c_str(),
                        base::get_file_name(fop->m_seq.filename_list[1]).c_str()) != 1) {
      return nullptr;
    }
  }
  else
    fop->m_filename = filename;

  // Configure output format?
  if (fop->m_format->support(FILE_SUPPORT_GET_FORMAT_OPTIONS)) {
    base::SharedPtr<FormatOptions> opts =
      fop->m_format->getFormatOptions(fop);

    // Does the user cancelled the operation?
    if (!opts)
      return nullptr;

    fop->m_formatOptions = opts;
    fop->m_document->setFormatOptions(opts);
  }

  return fop.release();
}

// Executes the file operation: loads or saves the sprite.
//
// It can be called from a different thread of the one used
// by FileOp::createLoadDocumentOperation() or createSaveDocumentOperation().
//
// After this function you must to mark the FileOp as "done" calling
// FileOp::done() function.
void FileOp::operate(IFileOpProgress* progress)
{
  ASSERT(!isDone());

  m_progressInterface = progress;

  // Load //////////////////////////////////////////////////////////////////////
  if (m_type == FileOpLoad &&
      m_format != NULL &&
      m_format->support(FILE_SUPPORT_LOAD)) {
    // Load a sequence
    if (isSequence()) {
      // Default palette
      m_seq.palette->makeBlack();

      // Load the sequence
      frame_t frames(m_seq.filename_list.size());
      frame_t frame(0);
      Image* old_image = nullptr;

      // TODO set_palette for each frame???
      auto add_image = [&]() {
        m_seq.last_cel->data()->setImage(m_seq.image);
        m_seq.layer->addCel(m_seq.last_cel);

        if (m_document->sprite()->palette(frame)
            ->countDiff(m_seq.palette, NULL, NULL) > 0) {
          m_seq.palette->setFrame(frame);
          m_document->sprite()->setPalette(m_seq.palette, true);
        }

        old_image = m_seq.image.get();
        m_seq.image.reset(NULL);
        m_seq.last_cel = NULL;
      };

      m_seq.has_alpha = false;
      m_seq.progress_offset = 0.0f;
      m_seq.progress_fraction = 1.0f / (double)frames;

      auto it = m_seq.filename_list.begin(),
           end = m_seq.filename_list.end();
      for (; it != end; ++it) {
        m_filename = it->c_str();

        // Call the "load" procedure to read the first bitmap.
        bool loadres = m_format->load(this);
        if (!loadres) {
          setError("Error loading frame %d from file \"%s\"\n",
                   frame+1, m_filename.c_str());
        }

        // For the first frame...
        if (!old_image) {
          // Error reading the first frame
          if (!loadres || !m_document || !m_seq.last_cel) {
            m_seq.image.reset();
            delete m_seq.last_cel;
            delete m_document;
            m_document = nullptr;
            break;
          }
          // Read ok
          else {
            // Add the keyframe
            add_image();
          }
        }
        // For other frames
        else {
          // All done (or maybe not enough memory)
          if (!loadres || !m_seq.last_cel) {
            m_seq.image.reset();
            delete m_seq.last_cel;
            break;
          }

          // Compare the old frame with the new one
#if USE_LINK // TODO this should be configurable through a check-box
          if (count_diff_between_images(old_image, m_seq.image)) {
            add_image();
          }
          // We don't need this image
          else {
            delete m_seq.image;

            // But add a link frame
            m_seq.last_cel->image = image_index;
            layer_add_frame(m_seq.layer, m_seq.last_cel);

            m_seq.last_image = NULL;
            m_seq.last_cel = NULL;
          }
#else
          add_image();
#endif
        }

        ++frame;
        m_seq.progress_offset += m_seq.progress_fraction;
      }
      m_filename = *m_seq.filename_list.begin();

      // Final setup
      if (m_document != NULL) {
        // Configure the layer as the 'Background'
        if (!m_seq.has_alpha)
          m_seq.layer->configureAsBackground();

        // Set the frames range
        m_document->sprite()->setTotalFrames(frame);

        // Sets special options from the specific format (e.g. BMP
        // file can contain the number of bits per pixel).
        m_document->setFormatOptions(m_formatOptions);
      }
    }
    // Direct load from one file.
    else {
      // Call the "load" procedure.
      if (!m_format->load(this))
        setError("Error loading sprite from file \"%s\"\n",
                 m_filename.c_str());
    }
  }
  // Save //////////////////////////////////////////////////////////////////////
  else if (m_type == FileOpSave &&
           m_format != NULL &&
           m_format->support(FILE_SUPPORT_SAVE)) {
#ifdef ENABLE_SAVE
    // Save a sequence
    if (isSequence()) {
      ASSERT(m_format->support(FILE_SUPPORT_SEQUENCES));

      Sprite* sprite = m_document->sprite();

      // Create a temporary bitmap
      m_seq.image.reset(Image::create(sprite->pixelFormat(),
          sprite->width(),
          sprite->height()));

      m_seq.progress_offset = 0.0f;
      m_seq.progress_fraction = 1.0f / (double)sprite->totalFrames();

      // For each frame in the sprite.
      render::Render render;
      for (frame_t frame = m_roi.fromFrame();
           frame <= m_roi.toFrame(); ++frame) {
        // Draw the "frame" in "m_seq.image"
        render.renderSprite(m_seq.image.get(), sprite, frame);

        // Setup the palette.
        sprite->palette(frame)->copyColorsTo(m_seq.palette);

        // Setup the filename to be used.
        m_filename = m_seq.filename_list[frame - m_roi.fromFrame()];

        // Call the "save" procedure... did it fail?
        if (!m_format->save(this)) {
          setError("Error saving frame %d in the file \"%s\"\n",
                   frame+1, m_filename.c_str());
          break;
        }

        m_seq.progress_offset += m_seq.progress_fraction;
      }

      m_filename = *m_seq.filename_list.begin();
      m_document->setFilename(m_filename);

      // Destroy the image
      m_seq.image.reset(NULL);
    }
    // Direct save to a file.
    else {
      // Call the "save" procedure.
      if (!m_format->save(this))
        setError("Error saving the sprite in the file \"%s\"\n",
                 m_filename.c_str());
    }
#else
    setError(
      "Save operation is not supported in trial version.\n"
      "Go to " WEBSITE_DOWNLOAD " and get the full-version.");
#endif
  }

  // Progress = 100%
  setProgress(1.0f);
}

// After mark the 'fop' as 'done' you must to free it calling fop_free().
void FileOp::done()
{
  // Finally done.
  scoped_lock lock(m_mutex);
  m_done = true;
}

void FileOp::stop()
{
  scoped_lock lock(m_mutex);
  if (!m_done)
    m_stop = true;
}

FileOp::~FileOp()
{
  if (m_format)
    m_format->destroyData(this);

  delete m_seq.palette;
}

void FileOp::createDocument(Sprite* spr)
{
  // spr can be NULL if the sprite is set in onPostLoad() then

  ASSERT(m_document == NULL);
  m_document = new Document(spr);
}

void FileOp::postLoad()
{
  if (m_document == NULL)
    return;

  // Set the filename.
  std::string fn;
  if (isSequence())
    fn = m_seq.filename_list.begin()->c_str();
  else
    fn = m_filename.c_str();
  m_document->setFilename(fn);

  bool result = m_format->postLoad(this);
  if (!result) {
    // Destroy the document
    delete m_document;
    m_document = nullptr;
    return;
  }

  Sprite* sprite = m_document->sprite();
  if (sprite) {
    // Creates a suitable palette for RGB images
    if (sprite->pixelFormat() == IMAGE_RGB &&
        sprite->getPalettes().size() <= 1 &&
        sprite->palette(frame_t(0))->isBlack()) {
      base::SharedPtr<Palette> palette(
        render::create_palette_from_sprite(
          sprite, frame_t(0), sprite->lastFrame(), true,
          nullptr, nullptr));

      sprite->resetPalettes();
      sprite->setPalette(palette.get(), false);
    }
  }

  m_document->markAsSaved();
}

base::SharedPtr<FormatOptions> FileOp::formatOptions() const
{
  return m_formatOptions;
}

void FileOp::setFormatOptions(const base::SharedPtr<FormatOptions>& opts)
{
  ASSERT(!m_formatOptions);
  m_formatOptions = opts;
}

void FileOp::sequenceSetNColors(int ncolors)
{
  m_seq.palette->resize(ncolors);
}

int FileOp::sequenceGetNColors() const
{
  return m_seq.palette->size();
}

void FileOp::sequenceSetColor(int index, int r, int g, int b)
{
  m_seq.palette->setEntry(index, rgba(r, g, b, 255));
}

void FileOp::sequenceGetColor(int index, int* r, int* g, int* b) const
{
  uint32_t c;

  ASSERT(index >= 0);
  if (index >= 0 && index < m_seq.palette->size())
    c = m_seq.palette->getEntry(index);
  else
    c = rgba(0, 0, 0, 255);     // Black color

  *r = rgba_getr(c);
  *g = rgba_getg(c);
  *b = rgba_getb(c);
}

void FileOp::sequenceSetAlpha(int index, int a)
{
  int c = m_seq.palette->getEntry(index);
  int r = rgba_getr(c);
  int g = rgba_getg(c);
  int b = rgba_getb(c);

  m_seq.palette->setEntry(index, rgba(r, g, b, a));
}

void FileOp::sequenceGetAlpha(int index, int* a) const
{
  ASSERT(index >= 0);
  if (index >= 0 && index < m_seq.palette->size())
    *a = rgba_geta(m_seq.palette->getEntry(index));
  else
    *a = 0;
}

Image* FileOp::sequenceImage(PixelFormat pixelFormat, int w, int h)
{
  Sprite* sprite;

  // Create the image
  if (!m_document) {
    sprite = new Sprite(pixelFormat, w, h, 256);
    try {
      LayerImage* layer = new LayerImage(sprite);

      // Add the layer
      sprite->folder()->addLayer(layer);

      // Done
      createDocument(sprite);
      m_seq.layer = layer;
    }
    catch (...) {
      delete sprite;
      throw;
    }
  }
  else {
    sprite = m_document->sprite();

    if (sprite->pixelFormat() != pixelFormat)
      return nullptr;
  }

  if (m_seq.last_cel) {
    setError("Error: called two times \"fop_sequence_image()\".\n");
    return nullptr;
  }

  // Create a bitmap
  m_seq.image.reset(Image::create(pixelFormat, w, h));
  m_seq.last_cel = new Cel(m_seq.frame++, ImageRef(nullptr));

  return m_seq.image.get();
}

void FileOp::setError(const char *format, ...)
{
  char buf_error[4096];
  va_list ap;
  va_start(ap, format);
  vsnprintf(buf_error, sizeof(buf_error), format, ap);
  va_end(ap);

  // Concatenate the new error
  {
    scoped_lock lock(m_mutex);
    m_error += buf_error;
  }
}

void FileOp::setProgress(double progress)
{
  scoped_lock lock(m_mutex);

  if (isSequence()) {
    m_progress =
      m_seq.progress_offset +
      m_seq.progress_fraction*progress;
  }
  else {
    m_progress = progress;
  }

  if (m_progressInterface)
    m_progressInterface->ackFileOpProgress(progress);
}

void FileOp::getFilenameList(std::vector<std::string>& output) const
{
  if (isSequence()) {
    output = m_seq.filename_list;
  }
  else {
    output.push_back(m_filename);
  }
}

double FileOp::progress() const
{
  double progress;
  {
    scoped_lock lock(m_mutex);
    progress = m_progress;
  }
  return progress;
}

// Returns true when the file operation has finished, this means, when
// the FileOp::operate() routine ends.
bool FileOp::isDone() const
{
  bool done;
  {
    scoped_lock lock(m_mutex);
    done = m_done;
  }
  return done;
}

bool FileOp::isStop() const
{
  bool stop;
  {
    scoped_lock lock(m_mutex);
    stop = m_stop;
  }
  return stop;
}

FileOp::FileOp(FileOpType type, Context* context)
  : m_type(type)
  , m_format(nullptr)
  , m_context(context)
  , m_document(nullptr)
  , m_progress(0.0)
  , m_progressInterface(nullptr)
  , m_done(false)
  , m_stop(false)
  , m_oneframe(false)
{
  m_seq.palette = nullptr;
  m_seq.image.reset(nullptr);
  m_seq.progress_offset = 0.0f;
  m_seq.progress_fraction = 0.0f;
  m_seq.frame = frame_t(0);
  m_seq.layer = nullptr;
  m_seq.last_cel = nullptr;
}

void FileOp::prepareForSequence()
{
  m_seq.palette = new Palette(frame_t(0), 256);
  m_formatOptions.reset();
}

} // namespace app<|MERGE_RESOLUTION|>--- conflicted
+++ resolved
@@ -309,10 +309,7 @@
   bool fatal = false;
 
   // Check image type support
-<<<<<<< HEAD
-=======
   // TODO add support to automatically convert the image to a supported format
->>>>>>> 92084fe1
   switch (fop->m_document->sprite()->pixelFormat()) {
 
     case IMAGE_RGB:
