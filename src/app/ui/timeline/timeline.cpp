// Aseprite
// Copyright (C) 2018-2024  Igara Studio S.A.
// Copyright (C) 2001-2018  David Capello
//
// This program is distributed under the terms of
// the End-User License Agreement for Aseprite.

#ifdef HAVE_CONFIG_H
  #include "config.h"
#endif

#include "app/ui/timeline/timeline.h"

#include "app/app.h"
#include "app/app_menus.h"
#include "app/cmd/drop_on_timeline.h"
#include "app/cmd/set_tag_range.h"
#include "app/cmd_transaction.h"
#include "app/color_utils.h"
#include "app/commands/command.h"
#include "app/commands/commands.h"
#include "app/commands/params.h"
#include "app/console.h"
#include "app/context_access.h"
#include "app/doc.h"
#include "app/doc_api.h"
#include "app/doc_event.h"
#include "app/doc_range_ops.h"
#include "app/doc_undo.h"
#include "app/i18n/strings.h"
#include "app/inline_command_execution.h"
#include "app/loop_tag.h"
#include "app/modules/gfx.h"
#include "app/modules/gui.h"
#include "app/thumbnails.h"
#include "app/transaction.h"
#include "app/tx.h"
#include "app/ui/app_menuitem.h"
#include "app/ui/configure_timeline_popup.h"
#include "app/ui/doc_view.h"
#include "app/ui/editor/editor.h"
#include "app/ui/input_chain.h"
#include "app/ui/skin/skin_theme.h"
#include "app/ui/status_bar.h"
#include "app/ui/workspace.h"
#include "app/ui_context.h"
#include "app/util/clipboard.h"
#include "app/util/layer_boundaries.h"
#include "app/util/readable_time.h"
#include "base/convert_to.h"
#include "base/memory.h"
#include "base/scoped_value.h"
#include "doc/doc.h"
#include "doc/image_ref.h"
#include "fmt/format.h"
#include "gfx/point.h"
#include "gfx/rect.h"
#include "os/event.h"
#include "os/event_queue.h"
#include "os/surface.h"
#include "os/system.h"
#include "text/font.h"
#include "ui/ui.h"
#include "view/layers.h"
#include "view/timeline_adapter.h"
#include "view/utils.h"

#include <algorithm>
#include <cstdio>
#include <vector>

namespace app {

using namespace app::skin;
using namespace gfx;
using namespace doc;
using namespace ui;

enum {
  PART_NOTHING = 0,
  PART_TOP,
  PART_SEPARATOR,
  PART_HEADER_EYE,
  PART_HEADER_PADLOCK,
  PART_HEADER_CONTINUOUS,
  PART_HEADER_GEAR,
  PART_HEADER_ONIONSKIN,
  PART_HEADER_ONIONSKIN_RANGE_LEFT,
  PART_HEADER_ONIONSKIN_RANGE_RIGHT,
  PART_HEADER_LAYER,
  PART_HEADER_FRAME,
  PART_ROW,
  PART_ROW_EYE_ICON,
  PART_ROW_PADLOCK_ICON,
  PART_ROW_CONTINUOUS_ICON,
  PART_ROW_TEXT,
  PART_CEL,
  PART_RANGE_OUTLINE,
  PART_TAG,
  PART_TAG_LEFT,
  PART_TAG_RIGHT,
  PART_TAGS,
  PART_TAG_BAND,
  PART_TAG_SWITCH_BUTTONS,
  PART_TAG_SWITCH_BAND_BUTTON,
};

struct Timeline::DrawCelData {
  CelIterator begin;
  CelIterator end;
  CelIterator it;
  CelIterator prevIt;    // Previous Cel to "it"
  CelIterator nextIt;    // Next Cel to "it"
  CelIterator activeIt;  // Active Cel iterator
  CelIterator firstLink; // First link to the active cel
  CelIterator lastLink;  // Last link to the active cel
};

namespace {

template<typename Pred>
void for_each_expanded_layer(LayerGroup* group,
                             Pred&& pred,
                             int level = 0,
                             LayerFlags flags = LayerFlags(int(LayerFlags::Visible) |
                                                           int(LayerFlags::Editable)))
{
  if (!group->isVisible())
    flags = static_cast<LayerFlags>(int(flags) & ~int(LayerFlags::Visible));

  if (!group->isEditable())
    flags = static_cast<LayerFlags>(int(flags) & ~int(LayerFlags::Editable));

  for (Layer* child : group->layers()) {
    if (child->isGroup() && !child->isCollapsed())
      for_each_expanded_layer<Pred>(static_cast<LayerGroup*>(child),
                                    std::forward<Pred>(pred),
                                    level + 1,
                                    flags);

    pred(child, level, flags);
  }
}

bool is_copy_key_pressed(ui::Message* msg)
{
  return msg->ctrlPressed() || // Ctrl is common on Windows
         msg->altPressed();    // Alt is common on Mac OS X
}

bool is_select_layer_in_canvas_key_pressed(ui::Message* msg)
{
#ifdef __APPLE__
  return msg->cmdPressed();
#else
  return msg->ctrlPressed();
#endif
}

SelectLayerBoundariesOp get_select_layer_in_canvas_op(ui::Message* msg)
{
  if (msg->altPressed() && msg->shiftPressed())
    return SelectLayerBoundariesOp::INTERSECT;
  else if (msg->shiftPressed())
    return SelectLayerBoundariesOp::ADD;
  else if (msg->altPressed())
    return SelectLayerBoundariesOp::SUBTRACT;
  else
    return SelectLayerBoundariesOp::REPLACE;
}

} // anonymous namespace

Timeline::Hit::Hit(int part, layer_t layer, col_t frame, ObjectId tag, int band)
  : part(part)
  , layer(layer)
  , frame(frame)
  , tag(tag)
  , veryBottom(false)
  , band(band)
{
}

bool Timeline::Hit::operator!=(const Hit& other) const
{
  return part != other.part || layer != other.layer || frame != other.frame || tag != other.tag ||
         band != other.band;
}

Tag* Timeline::Hit::getTag() const
{
  return get<Tag>(tag);
}

Timeline::DropTarget::DropTarget()
{
  hhit = HNone;
  vhit = VNone;
  outside = false;
}

Timeline::DropTarget::DropTarget(const DropTarget& o)
  : hhit(o.hhit)
  , vhit(o.vhit)
  , outside(o.outside)
{
}

Timeline::Row::Row() : m_layer(nullptr), m_level(0), m_inheritedFlags(LayerFlags::None)
{
}

Timeline::Row::Row(Layer* layer, const int level, const LayerFlags inheritedFlags)
  : m_layer(layer)
  , m_level(level)
  , m_inheritedFlags(inheritedFlags)
{
}

bool Timeline::Row::parentVisible() const
{
  return ((int(m_inheritedFlags) & int(LayerFlags::Visible)) != 0);
}

bool Timeline::Row::parentEditable() const
{
  return ((int(m_inheritedFlags) & int(LayerFlags::Editable)) != 0);
}

Timeline::Timeline(TooltipManager* tooltipManager)
  : Widget(kGenericWidget)
  , m_adapter(nullptr)
  , m_hbar(HORIZONTAL, this)
  , m_vbar(VERTICAL, this)
  , m_zoom(1.0)
  , m_context(UIContext::instance())
  , m_editor(NULL)
  , m_document(NULL)
  , m_sprite(NULL)
  , m_rangeLocks(0)
  , m_state(STATE_STANDBY)
  , m_tagBands(0)
  , m_tagFocusBand(-1)
  , m_separator_x(Preferences::instance().general.timelineLayerPanelWidth())
  , m_separator_w(guiscale())
  , m_confPopup(nullptr)
  , m_clipboard_timer(100, this)
  , m_offset_count(0)
  , m_redrawMarchingAntsOnly(false)
  , m_scroll(false)
  , m_fromTimeline(false)
  , m_aniControls(tooltipManager)
{
  enableFlags(CTRL_RIGHT_CLICK | ALLOW_DROP);

  m_ctxConn1 = m_context->BeforeCommandExecution.connect(&Timeline::onBeforeCommandExecution, this);
  m_ctxConn2 = m_context->AfterCommandExecution.connect(&Timeline::onAfterCommandExecution, this);
  m_context->documents().add_observer(this);
  m_context->add_observer(this);

  setDoubleBuffered(true);
  addChild(&m_aniControls);
  addChild(&m_hbar);
  addChild(&m_vbar);

  m_hbar.setTransparent(true);
  m_vbar.setTransparent(true);
  initTheme();
}

Timeline::~Timeline()
{
  // Save unscaled separator
  Preferences::instance().general.timelineLayerPanelWidth(m_separator_x);

  m_clipboard_timer.stop();

  detachDocument();
  m_context->documents().remove_observer(this);
  m_context->remove_observer(this);
  m_confPopup.reset();
}

void Timeline::setZoom(const double zoom)
{
  m_zoom = std::clamp(zoom, 1.0, 10.0);
  m_thumbnailsOverlayDirection = gfx::Point(int(frameBoxWidth() * 1.0), int(frameBoxWidth() * 0.5));
  m_thumbnailsOverlayVisible = false;

  if (m_document)
    regenerateCols();
}

void Timeline::setZoomAndUpdate(const double zoom, const bool updatePref)
{
  if (zoom != m_zoom) {
    setZoom(zoom);
    regenerateTagBands();
    updateScrollBars();
    invalidate();
  }
  if (updatePref && zoom != docPref().thumbnails.zoom()) {
    docPref().thumbnails.zoom(zoom);
    docPref().thumbnails.enabled(zoom > 1);
  }
}

void Timeline::onThumbnailsPrefChange()
{
  setZoomAndUpdate(docPref().thumbnails.enabled() ? docPref().thumbnails.zoom() : 1.0, false);
}

void Timeline::updateUsingEditor(Editor* editor)
{
  // Selecting the same editor we can go to a fast path.
  if (editor == m_editor) {
    // Deselect range.
    if (!timelinePref().keepSelection())
      resetAllRanges();

    return;
  }

  m_aniControls.updateUsingEditor(editor);

  // Save active m_tagFocusBand into the old focused editor
  if (m_editor)
    m_editor->setTagFocusBand(m_tagFocusBand);
  m_tagFocusBand = -1;

  detachDocument();

  // The range is reset in detachDocument()
  ASSERT(!m_range.enabled());

  // We always update the editor. In this way the timeline keeps in
  // sync with the active editor.
  m_editor = editor;
  if (!m_editor)
    return; // No editor specified.

  m_editor->add_observer(this);
  m_tagFocusBand = m_editor->tagFocusBand();

  // Update active doc/sprite/layer/frame
  m_document = m_editor->document();
  m_document->add_observer(this);
  m_sprite = m_editor->sprite();
  m_layer = m_editor->layer();

  // Re-create the TimelineAdapter.
  updateTimelineAdapter(false);
  m_frame = m_adapter->toColFrame(fr_t(m_editor->frame()));

  DocumentPreferences& docPref = Preferences::instance().document(m_document);
  m_thumbnailsPrefConn = docPref.thumbnails.AfterChange.connect(
    [this] { onThumbnailsPrefChange(); });
  setZoom(docPref.thumbnails.enabled() ? docPref.thumbnails.zoom() : 1.0);

  m_state = STATE_STANDBY;
  m_hot.part = PART_NOTHING;
  m_clk.part = PART_NOTHING;

  m_firstFrameConn =
    Preferences::instance().document(m_document).timeline.firstFrame.AfterChange.connect([this] {
      invalidate();
    });

  m_onionskinConn = docPref.onionskin.AfterChange.connect([this] { invalidate(); });

  setFocusStop(true);
  regenerateCols();
  regenerateRows();

  if (DocView* view = m_editor->getDocView())
    setViewScroll(view->timelineScroll());

  showCurrentCel();
}

void Timeline::detachDocument()
{
  resetAllRanges();

  if (m_confPopup && m_confPopup->isVisible())
    m_confPopup->closeWindow(nullptr);

  m_firstFrameConn.disconnect();
  m_onionskinConn.disconnect();

  if (m_document) {
    m_thumbnailsPrefConn.disconnect();
    m_document->remove_observer(this);
    m_document = nullptr;
  }

  // Reset all pointers to this document, we don't want to store a
  // pointer to a layer of a document that we are not observing
  // anymore (because the document might be deleted soon).
  m_sprite = nullptr;
  m_layer = nullptr;

  if (m_editor) {
    if (DocView* view = m_editor->getDocView())
      view->setTimelineScroll(viewScroll());

    m_editor->remove_observer(this);
    m_editor = nullptr;
  }

  m_adapter.reset();
  invalidate();
}

bool Timeline::isMovingCel() const
{
  return (m_state == STATE_MOVING_RANGE && m_range.type() == Range::kCels);
}

bool Timeline::selectedLayersBounds(const SelectedLayers& layers,
                                    layer_t* first,
                                    layer_t* last) const
{
  if (layers.empty())
    return false;

  *first = *last = getLayerIndex(*layers.begin());

  for (auto layer : layers) {
    layer_t i = getLayerIndex(layer);
    if (*first > i)
      *first = i;
    if (*last < i)
      *last = i;
  }

  return true;
}

void Timeline::setLayer(Layer* layer)
{
  ASSERT(m_editor != NULL);

  invalidateLayer(m_layer);
  invalidateLayer(layer);

  m_layer = layer;

  // Expand all parents
  if (m_layer) {
    LayerGroup* group = m_layer->parent();
    while (group != m_layer->sprite()->root()) {
      // Expand this group
      group->setCollapsed(false);
      group = group->parent();
    }
    regenerateRows();
    invalidate();
  }

  if (m_editor->layer() != layer)
    m_editor->setLayer(m_layer);
}

void Timeline::setFrame(col_t frame, bool byUser)
{
  ASSERT(m_editor);
  ASSERT(m_adapter);

  frame = std::clamp(frame, firstFrame(), lastFrame());

  if (m_layer) {
    Cel* oldCel = m_layer->cel(m_adapter->toRealFrame(m_frame));
    Cel* newCel = m_layer->cel(m_adapter->toRealFrame(frame));
    std::size_t oldLinks = (oldCel ? oldCel->links() : 0);
    std::size_t newLinks = (newCel ? newCel->links() : 0);
    if ((oldLinks && !newCel) || (newLinks && !oldCel) ||
        ((oldLinks || newLinks) && (oldCel->data() != newCel->data()))) {
      invalidateLayer(m_layer);
    }
  }

  invalidateFrame(m_frame);
  invalidateFrame(frame);

  gfx::Rect onionRc = getOnionskinFramesBounds();

  m_frame = frame;

  // Invalidate the onionskin handles area
  onionRc |= getOnionskinFramesBounds();
  if (!onionRc.isEmpty())
    invalidateRect(onionRc.offset(origin()));

  const frame_t realFrame = m_adapter->toRealFrame(m_frame);
  if (m_editor->frame() != realFrame) {
    const bool isPlaying = m_editor->isPlaying();

    if (isPlaying)
      m_editor->stop();

    m_editor->setFrame(realFrame);

    if (isPlaying)
      m_editor->play(false,
                     Preferences::instance().editor.playAll(),
                     Preferences::instance().editor.playSubtags());
  }
}

view::RealRange Timeline::realRange() const
{
  ASSERT(m_adapter != nullptr);
  if (!m_adapter)
    return view::RealRange();
  return view::to_real_range(m_adapter.get(), m_range);
}

void Timeline::prepareToMoveRange()
{
  ASSERT(m_range.enabled());

  layer_t i = 0;
  for (auto layer : m_range.selectedLayers().toBrowsableLayerList()) {
    if (layer == m_layer)
      break;
    ++i;
  }

  col_t j = col_t(0);
  for (auto frame : m_range.selectedFrames()) {
    if (frame == m_frame)
      break;
    j = col_t(j + 1);
  }

  m_moveRangeData.activeRelativeLayer = i;
  m_moveRangeData.activeRelativeFrame = j;
}

void Timeline::moveRange(const VirtualRange& range)
{
  regenerateCols();
  regenerateRows();

  // We have to change the range before we generate an
  // onActiveSiteChange() event so observers (like cel properties
  // dialog) know the new selected range.
  m_range = range;

  layer_t i = 0;
  for (auto layer : range.selectedLayers().toBrowsableLayerList()) {
    if (i == m_moveRangeData.activeRelativeLayer) {
      setLayer(layer);
      break;
    }
    ++i;
  }

  col_t j = col_t(0);
  for (auto frame : range.selectedFrames()) {
    if (j == m_moveRangeData.activeRelativeFrame) {
      setFrame(col_t(frame), true);
      break;
    }
    j = col_t(j + 1);
  }

  // Select the range again (it might be lost between all the
  // setLayer()/setFrame() calls).
  m_range = range;
}

void Timeline::setVirtualRange(const VirtualRange& range)
{
  m_range = range;
  invalidate();
}

void Timeline::setRealRange(const RealRange& range)
{
  m_range = view::to_virtual_range(m_adapter.get(), range);
  invalidate();
}

void Timeline::activateClipboardRange()
{
  m_clipboard_timer.start();
  invalidate();
}

Tag* Timeline::getTagByFrame(const frame_t frame, const bool getLoopTagIfNone)
{
  if (!m_sprite)
    return nullptr;

  if (m_tagFocusBand < 0) {
    Tag* tag = get_animation_tag(m_sprite, frame);
    if (!tag && getLoopTagIfNone)
      tag = get_loop_tag(m_sprite);
    return tag;
  }

  for (Tag* tag : m_sprite->tags()) {
    if (frame >= tag->fromFrame() && frame <= tag->toFrame() && m_tagBand[tag] == m_tagFocusBand) {
      return tag;
    }
  }

  return nullptr;
}

bool Timeline::onProcessMessage(Message* msg)
{
  switch (msg->type()) {
    case kFocusEnterMessage: App::instance()->inputChain().prioritize(this, msg); break;

    case kTimerMessage:
      if (static_cast<TimerMessage*>(msg)->timer() == &m_clipboard_timer) {
        Doc* clipboard_document;
        DocRange clipboard_range;
        Clipboard::instance()->getDocumentRangeInfo(&clipboard_document, &clipboard_range);

        if (isVisible() && m_document && m_document == clipboard_document) {
          // Set offset to make selection-movement effect
          if (m_offset_count < 7)
            m_offset_count++;
          else
            m_offset_count = 0;

          bool redrawOnlyMarchingAnts = getUpdateRegion().isEmpty();
          invalidateRect(gfx::Rect(getRangeBounds(clipboard_range)).offset(origin()));
          if (redrawOnlyMarchingAnts)
            m_redrawMarchingAntsOnly = true;
        }
        else if (m_clipboard_timer.isRunning()) {
          m_clipboard_timer.stop();
        }
      }
      break;

    case kMouseDownMessage: {
      MouseMessage* mouseMsg = static_cast<MouseMessage*>(msg);

      if (!m_document)
        break;

      if (mouseMsg->middle() || os::System::instance()->isKeyPressed(kKeySpace)) {
        captureMouse();
        m_state = STATE_SCROLLING;
        m_oldPos = static_cast<MouseMessage*>(msg)->position();
        return true;
      }

      // As we can ctrl+click color bar + timeline, now we have to
      // re-prioritize timeline on each click.
      App::instance()->inputChain().prioritize(this, msg);

      // Update hot part (as the user might have left clicked with
      // Ctrl on OS X, which it's converted to a right-click and it's
      // interpreted as other action by the Timeline::hitTest())
      setHot(hitTest(msg, mouseMsg->position() - bounds().origin()));

      // Clicked-part = hot-part.
      m_clk = m_hot;

      captureMouse();

      switch (m_hot.part) {
        case PART_SEPARATOR:  m_state = STATE_MOVING_SEPARATOR; break;

        case PART_HEADER_EYE: {
          ASSERT(m_sprite);
          if (!m_sprite)
            break;

          bool regenRows = false;
          bool newVisibleState = !allLayersVisible();
          for (Layer* topLayer : m_sprite->root()->layers()) {
            if (topLayer->isVisible() != newVisibleState) {
              m_document->setLayerVisibilityWithNotifications(topLayer, newVisibleState);

              if (topLayer->isGroup())
                regenRows = true;
            }
          }

          if (regenRows) {
            regenerateRows();
            invalidate();
          }

          // Redraw all views.
          m_document->notifyGeneralUpdate();
          break;
        }

        case PART_HEADER_PADLOCK: {
          ASSERT(m_sprite);
          if (!m_sprite)
            break;

          bool regenRows = false;
          bool newEditableState = !allLayersUnlocked();
          for (Layer* topLayer : m_sprite->root()->layers()) {
            if (topLayer->isEditable() != newEditableState) {
              topLayer->setEditable(newEditableState);
              if (topLayer->isGroup()) {
                regenRows = true;
              }
            }
          }

          if (regenRows) {
            regenerateRows();
            invalidate();
          }
          break;
        }

        case PART_HEADER_CONTINUOUS: {
          bool newContinuousState = !allLayersContinuous();
          for (size_t i = 0; i < m_rows.size(); i++)
            m_rows[i].layer()->setContinuous(newContinuousState);
          invalidate();
          break;
        }

        case PART_HEADER_ONIONSKIN: {
          docPref().onionskin.active(!docPref().onionskin.active());
          invalidate();
          break;
        }
        case PART_HEADER_ONIONSKIN_RANGE_LEFT: {
          m_state = STATE_MOVING_ONIONSKIN_RANGE_LEFT;
          m_origFrames = docPref().onionskin.prevFrames();
          break;
        }
        case PART_HEADER_ONIONSKIN_RANGE_RIGHT: {
          m_state = STATE_MOVING_ONIONSKIN_RANGE_RIGHT;
          m_origFrames = docPref().onionskin.nextFrames();
          break;
        }
        case PART_HEADER_FRAME: {
          bool selectFrame = (mouseMsg->left() || !isFrameActive(m_clk.frame));

          if (selectFrame) {
            m_state = STATE_SELECTING_FRAMES;

            handleRangeMouseDown(msg, Range::kFrames, m_layer, m_clk.frame);

            setFrame(m_clk.frame, true);
          }
          break;
        }
        case PART_ROW_TEXT: {
          base::ScopedValue lock(m_fromTimeline, true);
          const layer_t old_layer = getLayerIndex(m_layer);
          const bool selectLayer = (mouseMsg->left() || !isLayerActive(m_clk.layer));
          const bool selectLayerInCanvas = (m_clk.layer != -1 && mouseMsg->left() &&
                                            is_select_layer_in_canvas_key_pressed(mouseMsg));

          if (selectLayerInCanvas) {
            select_layer_boundaries(m_rows[m_clk.layer].layer(),
                                    m_adapter->toRealFrame(m_frame),
                                    get_select_layer_in_canvas_op(mouseMsg));
          }
          else if (selectLayer) {
            m_state = STATE_SELECTING_LAYERS;

            handleRangeMouseDown(msg, Range::kLayers, m_rows[m_clk.layer].layer(), m_frame);

            // Did the user select another layer?
            if (old_layer != m_clk.layer) {
              setLayer(m_rows[m_clk.layer].layer());
              invalidate();
            }
          }

          // Change the scroll to show the new selected layer/cel.
          showCel(m_clk.layer, m_frame);
          break;
        }

        case PART_ROW_EYE_ICON:
          if (validLayer(m_clk.layer)) {
            Row& row = m_rows[m_clk.layer];
            Layer* layer = row.layer();
            ASSERT(layer)

            // Hide everything or restore alternative state
            bool oneWithInternalState = false;
            if (msg->altPressed()) {
              for (const Row& row : m_rows) {
                const Layer* l = row.layer();
                if (l->hasFlags(LayerFlags::Internal_WasVisible)) {
                  oneWithInternalState = true;
                  break;
                }
              }

              // If there is one layer with the internal state, restore the previous visible state
              if (oneWithInternalState) {
                for (Row& row : m_rows) {
                  Layer* l = row.layer();
                  if (l->hasFlags(LayerFlags::Internal_WasVisible)) {
                    m_document->setLayerVisibilityWithNotifications(l, true);
                    l->switchFlags(LayerFlags::Internal_WasVisible, false);
                  }
                  else {
                    m_document->setLayerVisibilityWithNotifications(l, false);
                  }
                }
              }
              // In other case, hide everything
              else {
                for (Row& row : m_rows) {
                  Layer* l = row.layer();
                  l->switchFlags(LayerFlags::Internal_WasVisible, l->isVisible());
                  m_document->setLayerVisibilityWithNotifications(l, false);
                }
              }

              regenerateRows();
              invalidate();

              m_document->notifyGeneralUpdate();
            }

            if (layer->isVisible() && !oneWithInternalState)
              m_state = STATE_HIDING_LAYERS;
            else
              m_state = STATE_SHOWING_LAYERS;

            setLayerVisibleFlag(m_clk.layer, m_state == STATE_SHOWING_LAYERS);
          }
          break;

        case PART_ROW_PADLOCK_ICON:
          if (validLayer(m_hot.layer)) {
            Row& row = m_rows[m_clk.layer];
            Layer* layer = row.layer();
            ASSERT(layer);
            if (layer->isEditable())
              m_state = STATE_LOCKING_LAYERS;
            else
              m_state = STATE_UNLOCKING_LAYERS;

            setLayerEditableFlag(m_clk.layer, m_state == STATE_UNLOCKING_LAYERS);
          }
          break;

        case PART_ROW_CONTINUOUS_ICON:
          if (validLayer(m_hot.layer)) {
            Row& row = m_rows[m_clk.layer];
            Layer* layer = row.layer();
            ASSERT(layer);

            if (layer->isImage()) {
              if (layer->isContinuous())
                m_state = STATE_DISABLING_CONTINUOUS_LAYERS;
              else
                m_state = STATE_ENABLING_CONTINUOUS_LAYERS;

              setLayerContinuousFlag(m_clk.layer, m_state == STATE_ENABLING_CONTINUOUS_LAYERS);
            }
            else if (layer->isGroup()) {
              if (layer->isCollapsed())
                m_state = STATE_EXPANDING_LAYERS;
              else
                m_state = STATE_COLLAPSING_LAYERS;

              setLayerCollapsedFlag(m_clk.layer, m_state == STATE_COLLAPSING_LAYERS);
              updateByMousePos(msg, mousePosInClientBounds());

              // The m_clk might have changed because we've
              // expanded/collapsed a group just right now (i.e. we've
              // called regenerateRows())
              m_clk = m_hot;

              ASSERT(m_rows[m_clk.layer].layer() == layer);
            }
          }
          break;

        case PART_CEL: {
          base::ScopedValue lock(m_fromTimeline, true);
          const layer_t old_layer = getLayerIndex(m_layer);
          const bool selectCel = (mouseMsg->left() || !isLayerActive(m_clk.layer) ||
                                  !isFrameActive(m_clk.frame));
          const bool selectCelInCanvas = (m_clk.layer != -1 && mouseMsg->left() &&
                                          is_select_layer_in_canvas_key_pressed(mouseMsg));
          const col_t old_frame = m_frame;

          if (selectCelInCanvas) {
            select_layer_boundaries(m_rows[m_clk.layer].layer(),
                                    m_clk.frame,
                                    get_select_layer_in_canvas_op(mouseMsg));
          }
          else {
            if (selectCel) {
              m_state = STATE_SELECTING_CELS;

              handleRangeMouseDown(msg, Range::kCels, m_rows[m_clk.layer].layer(), m_clk.frame);
            }

            // Select the new clicked-part.
            if (old_layer != m_clk.layer || old_frame != m_clk.frame) {
              setLayer(m_rows[m_clk.layer].layer());
              setFrame(m_clk.frame, true);
              invalidate();
            }
          }

          // Change the scroll to show the new selected cel.
          showCel(m_clk.layer, m_frame);
          invalidate();
          break;
        }
        case PART_RANGE_OUTLINE:
          m_state = STATE_MOVING_RANGE;

          // If we select the outline of a cels range, we have to
          // recalculate the dragged cel (m_clk) using a special
          // hitTestCel() and limiting the clicked cel inside the
          // range bounds.
          if (m_range.type() == Range::kCels) {
            m_clk = hitTestCel(mouseMsg->position() - bounds().origin());

            if (m_range.layers() > 0) {
              layer_t layerFirst, layerLast;
              if (selectedLayersBounds(m_range.selectedLayers(), &layerFirst, &layerLast)) {
                layer_t layerIdx = m_clk.layer;
                layerIdx = std::clamp(layerIdx, layerFirst, layerLast);
                m_clk.layer = layerIdx;
              }
            }

            if (m_clk.frame < m_range.firstFrame())
              m_clk.frame = col_t(m_range.firstFrame());
            else if (m_clk.frame > m_range.lastFrame())
              m_clk.frame = col_t(m_range.lastFrame());
          }
          break;

        case PART_TAG:
          m_state = STATE_MOVING_TAG;
          m_resizeTagData.reset(*m_adapter, m_clk.tag);
          break;
        case PART_TAG_LEFT:
          m_state = STATE_RESIZING_TAG_LEFT;
          m_resizeTagData.reset(*m_adapter, m_clk.tag);
          // TODO reduce the scope of the invalidation
          invalidate();
          break;
        case PART_TAG_RIGHT:
          m_state = STATE_RESIZING_TAG_RIGHT;
          m_resizeTagData.reset(*m_adapter, m_clk.tag);
          invalidate();
          break;
      }

      // Redraw the new clicked part (header, layer or cel).
      invalidateHit(m_clk);
      break;
    }

    case kMouseLeaveMessage: {
      if (m_hot.part != PART_NOTHING) {
        invalidateHit(m_hot);
        m_hot = Hit();
      }
      break;
    }

    case kMouseMoveMessage: {
      if (!m_document)
        break;

      gfx::Point mousePos = static_cast<MouseMessage*>(msg)->position() - bounds().origin();

      Hit hit;
      setHot(hit = hitTest(msg, mousePos));

      if (hasCapture()) {
        switch (m_state) {
          case STATE_SCROLLING: {
            gfx::Point absMousePos = static_cast<MouseMessage*>(msg)->position();
            setViewScroll(viewScroll() -
                          gfx::Point((absMousePos.x - m_oldPos.x), (absMousePos.y - m_oldPos.y)));

            m_oldPos = absMousePos;
            return true;
          }

          case STATE_MOVING_ONIONSKIN_RANGE_LEFT: {
            gfx::Rect onionRc = getOnionskinFramesBounds();

            int newValue = m_origFrames + (m_clk.frame - hit.frame);
            docPref().onionskin.prevFrames(std::max(0, newValue));

            onionRc |= getOnionskinFramesBounds();
            invalidateRect(onionRc.offset(origin()));
            return true;
          }

          case STATE_MOVING_ONIONSKIN_RANGE_RIGHT: {
            gfx::Rect onionRc = getOnionskinFramesBounds();

            int newValue = m_origFrames - (m_clk.frame - hit.frame);
            docPref().onionskin.nextFrames(std::max(0, newValue));

            onionRc |= getOnionskinFramesBounds();
            invalidateRect(onionRc.offset(origin()));
            return true;
          }

          case STATE_SHOWING_LAYERS:
          case STATE_HIDING_LAYERS:
            m_clk = hit;
            if (hit.part == PART_ROW_EYE_ICON) {
              setLayerVisibleFlag(hit.layer, m_state == STATE_SHOWING_LAYERS);
            }
            break;

          case STATE_LOCKING_LAYERS:
          case STATE_UNLOCKING_LAYERS:
            m_clk = hit;
            if (hit.part == PART_ROW_PADLOCK_ICON) {
              setLayerEditableFlag(hit.layer, m_state == STATE_UNLOCKING_LAYERS);
            }
            break;

          case STATE_ENABLING_CONTINUOUS_LAYERS:
          case STATE_DISABLING_CONTINUOUS_LAYERS:
            m_clk = hit;
            if (hit.part == PART_ROW_CONTINUOUS_ICON) {
              setLayerContinuousFlag(hit.layer, m_state == STATE_ENABLING_CONTINUOUS_LAYERS);
            }
            break;

          case STATE_EXPANDING_LAYERS:
          case STATE_COLLAPSING_LAYERS:
            m_clk = hit;
            if (hit.part == PART_ROW_CONTINUOUS_ICON) {
              setLayerCollapsedFlag(hit.layer, m_state == STATE_COLLAPSING_LAYERS);
              updateByMousePos(msg, mousePosInClientBounds());
            }
            break;
        }

        // If the mouse pressed the mouse's button in the separator,
        // we shouldn't change the hot (so the separator can be
        // tracked to the mouse's released).
        if (m_clk.part == PART_SEPARATOR) {
          setSeparatorX(mousePos.x);
          layout();
          return true;
        }
      }

      updateDropRange(mousePos);

      if (hasCapture()) {
        switch (m_state) {
          case STATE_MOVING_RANGE: {
            col_t newFrame;
            if (m_range.type() == Range::kLayers) {
              // If we are moving only layers we don't change the
              // current frame.
              newFrame = m_frame;
            }
            else {
              col_t firstDrawableFrame;
              col_t lastDrawableFrame;
              getDrawableFrames(&firstDrawableFrame, &lastDrawableFrame);

              if (hit.frame < firstDrawableFrame)
                newFrame = col_t(firstDrawableFrame - 1);
              else if (hit.frame > lastDrawableFrame)
                newFrame = col_t(lastDrawableFrame + 1);
              else
                newFrame = hit.frame;
            }

            layer_t newLayer = -1;
            if (m_range.type() == Range::kFrames) {
              // If we are moving only frames we don't change the
              // current layer.
              newLayer = getLayerIndex(m_layer);
            }
            else {
              newLayer = hit.layer;

              layer_t firstDrawableLayer;
              layer_t lastDrawableLayer;
              if (getDrawableLayers(&firstDrawableLayer, &lastDrawableLayer)) {
                if (hit.layer < firstDrawableLayer)
                  newLayer = firstDrawableLayer - 1;
                else if (hit.layer > lastDrawableLayer)
                  newLayer = lastDrawableLayer + 1;
              }
            }

            if (newLayer != -1)
              showCel(newLayer, newFrame);
            break;
          }

          case STATE_SELECTING_LAYERS: {
            Layer* hitLayer = m_rows[hit.layer].layer();
            if (m_layer != hitLayer ||
                // Hit other part? useful to enable the range when
                // selectOnDrag is enabled.
                m_clk.part != hit.part) {
              if (m_layer != hitLayer) {
                m_clk.layer = hit.layer;
              }
              else {
                hitLayer = m_rows[m_clk.layer].layer();
              }

              // We have to change the range before we generate an
              // onActiveSiteChange() event so observers (like cel
              // properties dialog) know the new selected range.
              handleRangeMouseMove(hitLayer, m_frame);
              setLayer(hitLayer);
            }
            break;
          }

          case STATE_SELECTING_FRAMES: {
            if (m_clk.frame != hit.frame || m_clk.part != hit.part) {
              if (m_clk.frame != hit.frame)
                m_clk.frame = hit.frame;

              invalidateRange();

              handleRangeMouseMove(m_layer, m_clk.frame);
              setFrame(m_clk.frame, true);

              invalidateRange();
            }
            break;
          }

          case STATE_SELECTING_CELS: {
            Layer* hitLayer = m_rows[hit.layer].layer();
            if ((m_layer != hitLayer) || (m_frame != hit.frame) || (m_clk.part != hit.part)) {
              if (m_layer != hitLayer)
                m_clk.layer = hit.layer;
              else
                hitLayer = m_rows[m_clk.layer].layer();

              if (m_clk.frame != hit.frame)
                m_clk.frame = hit.frame;

              handleRangeMouseMove(hitLayer, m_clk.frame);
              setLayer(hitLayer);
              setFrame(m_clk.frame, true);
            }
            break;
          }

          case STATE_MOVING_TAG:
            // TODO
            break;

          case STATE_RESIZING_TAG_LEFT:
          case STATE_RESIZING_TAG_RIGHT: {
            auto tag = doc::get<doc::Tag>(m_resizeTagData.tag);
            if (tag) {
              switch (m_state) {
                case STATE_RESIZING_TAG_LEFT:
                  m_resizeTagData.from =
                    std::clamp(hit.frame, col_t(0), m_adapter->toColFrame(fr_t(tag->toFrame())));
                  break;
                case STATE_RESIZING_TAG_RIGHT:
                  m_resizeTagData.to = std::clamp(hit.frame,
                                                  m_adapter->toColFrame(fr_t(tag->fromFrame())),
                                                  lastFrame());
                  break;
              }
              invalidate();
            }
            break;
          }
        }
      }

      updateStatusBar(msg);
      updateCelOverlayBounds(hit);
      return true;
    }

    case kMouseUpMessage:
      if (hasCapture()) {
        ASSERT(m_document != NULL);

        MouseMessage* mouseMsg = static_cast<MouseMessage*>(msg);

        if (m_state == STATE_SCROLLING) {
          m_state = STATE_STANDBY;
          releaseMouse();
          return true;
        }

        bool regenRows = false;
        bool relayout = false;
        setHot(hitTest(msg, mouseMsg->position() - bounds().origin()));

        switch (m_hot.part) {
          case PART_HEADER_GEAR: {
            gfx::Rect gearBounds = getPartBounds(Hit(PART_HEADER_GEAR)).offset(bounds().origin());

            if (!m_confPopup) {
              m_confPopup.reset(new ConfigureTimelinePopup);
              m_confPopup->remapWindow();
            }

            if (!m_confPopup->isVisible()) {
              gfx::Rect bounds = m_confPopup->bounds();
              ui::fit_bounds(display(), BOTTOM, gearBounds, bounds);
              ui::fit_bounds(display(), m_confPopup.get(), bounds);
              m_confPopup->openWindow();
            }
            else {
              m_confPopup->closeWindow(nullptr);
            }
            break;
          }

          case PART_HEADER_FRAME:
            // Show the frame pop-up menu.
            if (mouseMsg->right()) {
              if (m_clk.frame == m_hot.frame) {
                Menu* popupMenu = AppMenus::instance()->getFramePopupMenu();
                if (popupMenu) {
                  popupMenu->showPopup(mouseMsg->position(), display());

                  m_state = STATE_STANDBY;
                  invalidate();
                }
              }
            }
            break;

          case PART_ROW_TEXT:
            // Show the layer pop-up menu.
            if (mouseMsg->right()) {
              if (m_clk.layer == m_hot.layer) {
                Menu* popupMenu = AppMenus::instance()->getLayerPopupMenu();
                if (popupMenu) {
                  popupMenu->showPopup(mouseMsg->position(), display());

                  m_state = STATE_STANDBY;
                  invalidate();
                }
              }
            }
            break;

          case PART_CEL: {
            // Show the cel pop-up menu.
            if (mouseMsg->right()) {
              Menu* popupMenu = (m_state == STATE_MOVING_RANGE && m_range.type() == Range::kCels &&
                                 (m_hot.layer != m_clk.layer || m_hot.frame != m_clk.frame)) ?
                                  AppMenus::instance()->getCelMovementPopupMenu() :
                                  AppMenus::instance()->getCelPopupMenu();
              if (popupMenu) {
                popupMenu->showPopup(mouseMsg->position(), display());

                // Do not drop in this function, the drop is done from
                // the menu in case we've used the
                // CelMovementPopupMenu
                m_state = STATE_STANDBY;
                invalidate();
              }
            }
            break;
          }

          case PART_TAG: {
            m_resizeTagData.reset(); // Reset resize info

            Tag* tag = m_clk.getTag();
            if (tag) {
              Params params;
              params.set("id", base::convert_to<std::string>(tag->id()).c_str());

              // As the m_clk.tag can be deleted with
              // RemoveTag command, we've to clean all references
              // to it from Hit() structures.
              cleanClk();
              m_hot = m_clk;

              if (mouseMsg->right()) {
                Menu* popupMenu = AppMenus::instance()->getTagPopupMenu();
                if (popupMenu) {
                  AppMenuItem::setContextParams(params);
                  popupMenu->showPopup(mouseMsg->position(), display());
                  AppMenuItem::setContextParams(Params());

                  m_state = STATE_STANDBY;
                  invalidate();
                }
              }
              else if (mouseMsg->left()) {
                Command* command = Commands::instance()->byId(CommandId::FrameTagProperties());
                m_context->executeCommand(command, params);
              }
            }
            break;
          }

          case PART_TAG_SWITCH_BAND_BUTTON:
            if (m_clk.band >= 0) {
              focusTagBand(m_clk.band);
              regenRows = true;
              relayout = true;
            }
            break;
        }

        if (regenRows) {
          regenerateRows();
          invalidate();
        }
        if (relayout)
          layout();

        switch (m_state) {
          case STATE_MOVING_RANGE:
            if (m_dropRange.type() != Range::kNone) {
              dropRange(is_copy_key_pressed(mouseMsg) ? Timeline::kCopy : Timeline::kMove);
            }
            break;

          case STATE_MOVING_TAG:         m_resizeTagData.reset(); break;

          case STATE_RESIZING_TAG_LEFT:
          case STATE_RESIZING_TAG_RIGHT: {
            auto tag = doc::get<doc::Tag>(m_resizeTagData.tag);
            if (tag) {
              if ((m_state == STATE_RESIZING_TAG_LEFT &&
                   tag->fromFrame() != m_resizeTagData.from) ||
                  (m_state == STATE_RESIZING_TAG_RIGHT && tag->toFrame() != m_resizeTagData.to)) {
                try {
                  InlineCommandExecution inlineCmd(m_context);
                  ContextWriter writer(m_context);
                  Tx tx(writer, Strings::commands_FrameTagProperties());
                  tx(new cmd::SetTagRange(tag,
                                          (m_state == STATE_RESIZING_TAG_LEFT ?
                                             m_adapter->toRealFrame(m_resizeTagData.from) :
                                             tag->fromFrame()),
                                          (m_state == STATE_RESIZING_TAG_RIGHT ?
                                             m_adapter->toRealFrame(m_resizeTagData.to) :
                                             tag->toFrame())));
                  tx.commit();
                }
                catch (const base::Exception& e) {
                  Console::showException(e);
                }

                regenerateRows();
              }
            }
            m_resizeTagData.reset();
            break;
          }
        }

        // Clean the clicked-part & redraw the hot-part.
        cleanClk();

        if (hasCapture())
          invalidate();
        else
          invalidateHit(m_hot);

        // Restore the cursor.
        m_state = STATE_STANDBY;
        setCursor(msg, hitTest(msg, mouseMsg->position() - bounds().origin()));

        releaseMouse();
        updateStatusBar(msg);
        return true;
      }
      break;

    case kDoubleClickMessage:
      switch (m_hot.part) {
        case PART_ROW_TEXT: {
          Command* command = Commands::instance()->byId(CommandId::LayerProperties());

          m_context->executeCommand(command);
          return true;
        }

        case PART_HEADER_FRAME: {
          Command* command = Commands::instance()->byId(CommandId::FrameProperties());
          Params params;
          params.set("frame", "current");

          m_context->executeCommand(command, params);
          return true;
        }

        case PART_CEL: {
          Command* command = Commands::instance()->byId(CommandId::CelProperties());

          m_context->executeCommand(command);
          return true;
        }

        case PART_TAG_BAND:
          if (m_hot.band >= 0) {
            focusTagBand(m_hot.band);
            regenerateRows();
            invalidate();
            layout();
            return true;
          }
          break;
      }
      break;

    case kKeyDownMessage: {
      bool used = false;

      switch (static_cast<KeyMessage*>(msg)->scancode()) {
        case kKeyEsc:
          if (m_state == STATE_STANDBY) {
            clearAndInvalidateRange();
          }
          else {
            m_state = STATE_STANDBY;
          }

          // Don't use this key, so it's caught by CancelCommand.
          // TODO The deselection of the current range should be
          // handled in CancelCommand itself.
          // used = true;
          break;

        case kKeySpace: {
          // If we receive a key down event when the Space bar is
          // pressed (because the Timeline has the keyboard focus) but
          // we don't have the mouse inside, we don't consume this
          // event so the Space bar can be used by the Editor to
          // activate the hand/pan/scroll tool.
          if (!hasMouse())
            break;

          m_scroll = true;
          used = true;
          break;
        }
      }

      updateByMousePos(msg, mousePosInClientBounds());
      if (used)
        return true;

      break;
    }

    case kKeyUpMessage: {
      bool used = false;

      switch (static_cast<KeyMessage*>(msg)->scancode()) {
        case kKeySpace: {
          m_scroll = false;
          used = true;
          break;
        }
      }

      updateByMousePos(msg, mousePosInClientBounds());
      if (used)
        return true;

      break;
    }

    case kMouseWheelMessage:
      if (m_document) {
        gfx::Point delta = static_cast<MouseMessage*>(msg)->wheelDelta();
        const bool precise = static_cast<MouseMessage*>(msg)->preciseWheel();

        // Zoom timeline
        if (msg->ctrlPressed() || // TODO configurable
            msg->cmdPressed()) {
          double dz = delta.x + delta.y;

          if (precise) {
            dz /= 1.5;
            if (dz < -1.0)
              dz = -1.0;
            else if (dz > 1.0)
              dz = 1.0;
          }

          setZoomAndUpdate(m_zoom - dz, true);
        }
        else {
          if (!precise) {
            delta.x *= frameBoxWidth();
            delta.y *= layerBoxHeight();

            if (delta.x == 0 && // On macOS shift already changes the wheel axis
                msg->shiftPressed()) {
              if (std::fabs(delta.y) > delta.x)
                std::swap(delta.x, delta.y);
            }

            if (msg->altPressed()) {
              delta.x *= 3;
              delta.y *= 3;
            }
          }
          setViewScroll(viewScroll() + delta);
        }
      }
      break;

    case kSetCursorMessage:
      if (m_document) {
        setCursor(msg, m_hot);
        return true;
      }
      break;

    case kTouchMagnifyMessage:
      setZoomAndUpdate(m_zoom + m_zoom * static_cast<ui::TouchMessage*>(msg)->magnification(),
                       true);
      break;
  }

  return Widget::onProcessMessage(msg);
}

void Timeline::handleRangeMouseDown(const ui::Message* msg,
                                    const Range::Type rangeType,
                                    doc::Layer* fromLayer,
                                    const col_t fromFrame)
{
  // With Ctrl+click (Win/Linux) or Shift+click (OS X) we can
  // select non-adjacents layer/frame ranges
  const bool hasKeyModifier =
#if !defined(__APPLE__)
    msg->ctrlPressed() ||
#endif
    msg->shiftPressed();

  // Clear the range (i.e. "start range from scratch") if the shift
  // key isn't pressed, or if it shouldn't act as a "keep selection"
  // modifier (selectOnClickWithKey = false)
  if (!hasKeyModifier || !timelinePref().selectOnClickWithKey()) {
    clearAndInvalidateRange();

    // If the Shift key is pressed here, it means that
    // selectOnClickWithKey=false, so Shift+click works as if it
    // doesn't select a range at all.
    if (hasKeyModifier) {
      // Here we clear the start range too and return (so Shift+click
      // acts like a single click without selecting the range).
      m_startRange.clearRange();
      return;
    }
  }

  // Start the range on mouse down/click.
  if ((timelinePref().selectOnClick()) ||
      (timelinePref().selectOnClickWithKey() && hasKeyModifier)) {
    // If Shift key is pressed, and we are just starting the range,
    // add the current location in the range too just in case that
    // we've clicked a layer/frame different from the active one.
    if (hasKeyModifier && !m_range.enabled()) {
      m_range.startRange(m_layer, m_frame, rangeType);
      m_range.endRange(m_layer, m_frame);
    }
    // Start the range with the clicked fromLayer/Frame position.
    m_range.startRange(fromLayer, frame_t(fromFrame), rangeType);
    m_startRange = m_range;
  }
  // If selectOnClick/WithKey are disabled, we start the range on
  // drag, but we've to indicate from where we're starting
  // (m_startRange).
  else if (timelinePref().selectOnDrag()) {
    m_startRange.clearRange();
    m_startRange.startRange(fromLayer, frame_t(fromFrame), rangeType);
  }
  else {
    m_startRange = m_range;
  }

  invalidateRange();
}

void Timeline::handleRangeMouseMove(doc::Layer* fromLayer, const col_t fromFrame)
{
  // Indicate the range end if it's already enabled by the mouse down
  // event, or in other case, check the if selectOnDrag=true to enable
  // the range when we move the mouse.
  if (m_range.enabled() || timelinePref().selectOnDrag()) {
    m_range = m_startRange;
    m_range.endRange(fromLayer, fromFrame);
  }
}

void Timeline::onInitTheme(ui::InitThemeEvent& ev)
{
  Widget::onInitTheme(ev);

  auto theme = SkinTheme::get(this);
  int barsize = theme->dimensions.miniScrollbarSize();
  m_hbar.setBarWidth(barsize);
  m_vbar.setBarWidth(barsize);
  m_hbar.setStyle(theme->styles.transparentScrollbar());
  m_vbar.setStyle(theme->styles.transparentScrollbar());
  m_hbar.setThumbStyle(theme->styles.transparentScrollbarThumb());
  m_vbar.setThumbStyle(theme->styles.transparentScrollbarThumb());

  if (m_confPopup)
    m_confPopup->initTheme();

  m_separator_w = guiscale();
}

void Timeline::onInvalidateRegion(const gfx::Region& region)
{
  Widget::onInvalidateRegion(region);
  m_redrawMarchingAntsOnly = false;
}

void Timeline::onSizeHint(SizeHintEvent& ev)
{
  // This doesn't matter, the AniEditor'll use the entire screen anyway.
  ev.setSizeHint(Size(32, 32));
}

void Timeline::onResize(ui::ResizeEvent& ev)
{
  gfx::Rect rc = ev.bounds();
  setBoundsQuietly(rc);

  gfx::Size sz = m_aniControls.sizeHint();
  m_aniControls.setBounds(gfx::Rect(
    rc.x,
    rc.y + (visibleTagBands() - 1) * oneTagHeight(),
    (!m_sprite || m_sprite->tags().empty() ? std::min(sz.w, rc.w) : std::min(sz.w, separatorX())),
    oneTagHeight()));

  updateScrollBars();
}

void Timeline::onPaint(ui::PaintEvent& ev)
{
  Graphics* g = ev.graphics();
  bool noDoc = (m_document == NULL);
  if (noDoc)
    goto paintNoDoc;

  try {
    // Lock the sprite to read/render it. Here we don't wait if the
    // document is locked (e.g. a filter is being applied to the
    // sprite) to avoid locking the UI.
    const DocReader docReader(m_document, 0);

    if (m_redrawMarchingAntsOnly) {
      drawClipboardRange(g);
      m_redrawMarchingAntsOnly = false;
      return;
    }

    layer_t layer, firstLayer, lastLayer;
    col_t frame, firstFrame, lastFrame;

    const bool hasLayers = getDrawableLayers(&firstLayer, &lastLayer);
    getDrawableFrames(&firstFrame, &lastFrame);

    drawTop(g);

    // Draw the header for layers.
    drawHeader(g);

    // Draw the header for each visible frame.
    {
      IntersectClip clip(g, getFrameHeadersBounds());
      if (clip) {
        for (frame = firstFrame; frame <= lastFrame; frame = col_t(frame + 1))
          drawHeaderFrame(g, frame);

        // Draw onionskin indicators.
        gfx::Rect bounds = getOnionskinFramesBounds();
        if (!bounds.isEmpty()) {
          drawPart(g,
                   bounds,
                   nullptr,
                   skinTheme()->styles.timelineOnionskinRange(),
                   false,
                   false,
                   false);
        }
      }
    }

    // Draw each visible layer.
    if (hasLayers) {
      DrawCelData data;
      const view::fr_t realActiveFrame = m_adapter->toRealFrame(m_frame);
      for (layer = lastLayer; layer >= firstLayer; --layer) {
        {
          IntersectClip clip(g, getLayerHeadersBounds());
          if (clip)
            drawLayer(g, layer);
        }

        IntersectClip clip(g, getCelsBounds());
        if (!clip)
          continue;

        Layer* layerPtr = getLayer(layer);
        if (!layerPtr || !layerPtr->isImage()) {
          // Draw empty cels
          for (frame = firstFrame; frame <= lastFrame; frame = col_t(frame + 1)) {
            drawCel(g, layer, frame, nullptr, nullptr);
          }
          continue;
        }

        // TODO Draw the set of cels by "column blocks" (set of
        //      consecutive frame columns)

        // Get the first CelIterator to be drawn (it is the first cel with cel->frame >=
        // first_frame)
        LayerImage* layerImagePtr = static_cast<LayerImage*>(layerPtr);
        data.begin = layerImagePtr->getCelBegin();
        data.end = layerImagePtr->getCelEnd();

        const frame_t firstRealFrame(m_adapter->toRealFrame(firstFrame));
        const frame_t lastRealFrame(m_adapter->toRealFrame(lastFrame));
        data.it = layerImagePtr->findFirstCelIteratorAfter(firstRealFrame - 1);

        if (firstRealFrame > 0 && data.it != data.begin)
          data.prevIt = data.it - 1;
        else
          data.prevIt = data.end;
        data.nextIt = (data.it != data.end ? data.it + 1 : data.end);

        // Calculate link range for the active cel
        data.firstLink = data.end;
        data.lastLink = data.end;

        if (layerPtr == m_layer) {
          data.activeIt = layerImagePtr->findCelIterator(frame_t(realActiveFrame));
          if (data.activeIt != data.end) {
            data.firstLink = data.activeIt;
            data.lastLink = data.activeIt;

            ObjectId imageId = (*data.activeIt)->image()->id();

            auto it2 = data.activeIt;
            if (it2 != data.begin) {
              do {
                --it2;
                if ((*it2)->image()->id() == imageId) {
                  data.firstLink = it2;
                  if ((*it2)->frame() < firstRealFrame)
                    break;
                }
              } while (it2 != data.begin);
            }

            it2 = data.activeIt;
            while (it2 != data.end) {
              if ((*it2)->image()->id() == imageId) {
                data.lastLink = it2;
                if ((*it2)->frame() > lastRealFrame)
                  break;
              }
              ++it2;
            }
          }
        }
        else
          data.activeIt = data.end;

        // Draw every visible cel for each layer.
        for (frame = firstFrame; frame <= lastFrame; frame = col_t(frame + 1)) {
          const view::fr_t realFrame = m_adapter->toRealFrame(frame);
          Cel* cel = (data.it != data.end && (*data.it)->frame() == realFrame ? *data.it : nullptr);

          drawCel(g, layer, frame, cel, &data);

          if (cel) {
            data.prevIt = data.it;
            data.it = data.nextIt; // Point to next cel
            if (data.nextIt != data.end)
              ++data.nextIt;
          }
        }
      }
    }

    drawPaddings(g);
    drawTags(g);
    drawRangeOutline(g);
    drawClipboardRange(g);
    drawCelOverlay(g);

#if 0 // Use this code to debug the calculated m_dropRange by updateDropRange()
    {
      g->drawRect(gfx::rgba(255, 255, 0), getRangeBounds(m_range));
      g->drawRect(gfx::rgba(255, 0, 0), getRangeBounds(m_dropRange));
    }
#endif
  }
  catch (const LockedDocException&) {
    // The sprite is locked, so we defer the rendering of the sprite
    // for later.
    noDoc = true;
    defer_invalid_rect(g->getClipBounds().offset(bounds().origin()));
  }

paintNoDoc:;
  if (noDoc)
    drawPart(g, clientBounds(), nullptr, skinTheme()->styles.timelinePadding());
}

void Timeline::onBeforeCommandExecution(CommandExecutionEvent& ev)
{
  m_savedVersion = (m_document ? m_document->sprite()->version() : 0);
}

void Timeline::onAfterCommandExecution(CommandExecutionEvent& ev)
{
  if (!m_document)
    return;

  // TODO Improve this: check if the structure of layers/frames has changed
  const doc::ObjectVersion currentVersion = m_document->sprite()->version();
  if (m_savedVersion != currentVersion) {
    regenerateCols();
    regenerateRows();
    showCurrentCel();
    invalidate();
  }
}

void Timeline::onActiveSiteChange(const Site& site)
{
  if (m_adapter && hasMouse()) {
    updateStatusBarForFrame(m_adapter->toColFrame(fr_t(site.frame())), nullptr, site.cel());
  }
}

void Timeline::onRemoveDocument(Doc* document)
{
  if (document == m_document) {
    detachDocument();
  }
}

void Timeline::onGeneralUpdate(DocEvent& ev)
{
  invalidate();
}

void Timeline::onAddLayer(DocEvent& ev)
{
  ASSERT(ev.layer() != NULL);

  setLayer(ev.layer());

  regenerateCols();
  regenerateRows();
  showCurrentCel();
  clearClipboardRange();
  invalidate();
}

// TODO similar to ActiveSiteHandler::onBeforeRemoveLayer() and Editor::onBeforeRemoveLayer()
void Timeline::onBeforeRemoveLayer(DocEvent& ev)
{
  Layer* layerToSelect = view::candidate_if_layer_is_deleted(m_layer, ev.layer());
  if (m_layer != layerToSelect)
    setLayer(layerToSelect);

  // Remove layer from ranges
  m_range.eraseAndAdjust(ev.layer());
  m_startRange.eraseAndAdjust(ev.layer());
  m_dropRange.eraseAndAdjust(ev.layer());

  ASSERT(!m_range.contains(ev.layer()));
  ASSERT(!m_startRange.contains(ev.layer()));
  ASSERT(!m_dropRange.contains(ev.layer()));
}

// We have to regenerate the layer rows (m_rows) after the layer is
// removed from the sprite.
void Timeline::onAfterRemoveLayer(DocEvent& ev)
{
  regenerateCols();
  regenerateRows();
  showCurrentCel();
  clearClipboardRange();
  invalidate();
}

void Timeline::onAddFrame(DocEvent& ev)
{
  const col_t col = m_adapter->toColFrame(fr_t(ev.frame()));
  setFrame(col, false);

  regenerateCols();
  showCurrentCel();
  clearClipboardRange();
  invalidate();
}

// TODO similar to ActiveSiteHandler::onRemoveFrame()
void Timeline::onRemoveFrame(DocEvent& ev)
{
  const col_t evCol = m_adapter->toColFrame(fr_t(ev.frame()));

  // In case that the column isn't visible we can just ignore this event
  if (evCol == kNoCol) {
    // TODO Check if we can just ignore this
  }
  // Adjust current frame of all editors that are in a frame more
  // advanced that the removed one.
  else if (m_frame > evCol) {
    setFrame(col_t(m_frame - 1), false);
  }
  // If the editor was in the previous "last frame" (current value of
  // totalFrames()), we've to adjust it to the new last frame
  // (lastFrame())
  else if (m_frame >= m_adapter->totalFrames()) {
    setFrame(lastFrame(), false);
  }

  // Disable the selected range when we remove frames
  if (m_range.enabled())
    clearAndInvalidateRange();

  regenerateCols();
  showCurrentCel();
  clearClipboardRange();
  invalidate();
}

void Timeline::onAddCel(DocEvent& ev)
{
  invalidateLayer(ev.layer());
}

void Timeline::onAfterRemoveCel(DocEvent& ev)
{
  invalidateLayer(ev.layer());
}

void Timeline::onLayerNameChange(DocEvent& ev)
{
  invalidate();
}

void Timeline::onAddTag(DocEvent& ev)
{
  if (m_tagFocusBand >= 0) {
    m_tagFocusBand = -1;

    regenerateTagBands();
    updateScrollBars();
    layout();
  }
  invalidate();
}

void Timeline::onRemoveTag(DocEvent& ev)
{
  if (m_adapter && m_adapter->isViewingTag(ev.tag())) {
    updateTimelineAdapter(true);
  }

  onAddTag(ev);
}

void Timeline::onTagChange(DocEvent& ev)
{
  invalidateHit(Hit(PART_TAGS));
}

void Timeline::onTagRename(DocEvent& ev)
{
  invalidateHit(Hit(PART_TAGS));
}

void Timeline::onLayerCollapsedChanged(DocEvent& ev)
{
  regenerateRows();
  invalidate();
}

void Timeline::onAfterLayerVisibilityChange(DocEvent& ev)
{
  layer_t layerIdx = getLayerIndex(ev.layer());
  if (layerIdx >= 0)
    invalidateRect(getPartBounds(Hit(PART_ROW_EYE_ICON, layerIdx)).offset(origin()));
}

void Timeline::onStateChanged(Editor* editor)
{
  m_aniControls.updateUsingEditor(editor);
}

void Timeline::onAfterFrameChanged(Editor* editor)
{
  if (m_fromTimeline)
    return;

  setFrame(m_adapter->toColFrame(fr_t(editor->frame())), false);

  if (!hasCapture() && !editor->keepTimelineRange())
    clearAndInvalidateRange();

  regenerateCols();
  showCurrentCel();
}

void Timeline::onAfterLayerChanged(Editor* editor)
{
  if (m_fromTimeline)
    return;

  if (!hasCapture())
    m_range.clearRange();

  setLayer(editor->layer());
  showCurrentCel();
}

void Timeline::onDestroyEditor(Editor* editor)
{
  ASSERT(m_editor == editor);
  if (m_editor == editor) {
    m_editor->remove_observer(this);
    m_editor = nullptr;
  }
}

void Timeline::setCursor(ui::Message* msg, const Hit& hit)
{
  // Scrolling.
  if (m_state == STATE_SCROLLING || m_scroll) {
    ui::set_mouse_cursor(kScrollCursor);
  }
  // Moving.
  else if (m_state == STATE_MOVING_RANGE) {
    if (is_copy_key_pressed(msg))
      ui::set_mouse_cursor(kArrowPlusCursor);
    else
      ui::set_mouse_cursor(kMoveCursor);
  }
  // Normal state.
  else if (hit.part == PART_HEADER_ONIONSKIN_RANGE_LEFT ||
           m_state == STATE_MOVING_ONIONSKIN_RANGE_LEFT) {
    ui::set_mouse_cursor(kSizeWCursor);
  }
  else if (hit.part == PART_HEADER_ONIONSKIN_RANGE_RIGHT ||
           m_state == STATE_MOVING_ONIONSKIN_RANGE_RIGHT) {
    ui::set_mouse_cursor(kSizeECursor);
  }
  else if (hit.part == PART_RANGE_OUTLINE) {
    if (is_copy_key_pressed(msg))
      ui::set_mouse_cursor(kArrowPlusCursor);
    else
      ui::set_mouse_cursor(kMoveCursor);
  }
  else if (hit.part == PART_SEPARATOR) {
    ui::set_mouse_cursor(kSizeWECursor);
  }
  else if (hit.part == PART_TAG) {
    ui::set_mouse_cursor(kHandCursor);
  }
  else if (hit.part == PART_TAG_RIGHT) {
    ui::set_mouse_cursor(kSizeECursor);
  }
  else if (hit.part == PART_TAG_LEFT) {
    ui::set_mouse_cursor(kSizeWCursor);
  }
  else {
    ui::set_mouse_cursor(kArrowCursor);
  }
}

bool Timeline::getDrawableLayers(layer_t* firstDrawableLayer, layer_t* lastDrawableLayer)
{
  if (m_rows.empty())
    return false; // No layers

  layer_t i = lastLayer() - ((viewScroll().y + getCelsBounds().h) / layerBoxHeight());
  i = std::clamp(i, firstLayer(), lastLayer());

  layer_t j = lastLayer() - viewScroll().y / layerBoxHeight();
  ;
  if (!m_rows.empty())
    j = std::clamp(j, firstLayer(), lastLayer());
  else
    j = -1;

  *firstDrawableLayer = i;
  *lastDrawableLayer = j;
  return true;
}

void Timeline::getDrawableFrames(col_t* firstFrame, col_t* lastFrame)
{
<<<<<<< HEAD
  const int availW = (clientBounds().w - m_separator_x);

  *firstFrame = getFrameInXPos(viewScroll().x);
  *lastFrame = getFrameInXPos(viewScroll().x + availW);
}

// Gets the range of columns used by the tag. Returns false if the tag
// is not visible (or is partially visible) with the current timeline
// adapter/view.
bool Timeline::getTagFrames(const doc::Tag* tag, col_t* fromFrame, col_t* toFrame) const
{
  ASSERT(tag);

  *fromFrame = m_adapter->toColFrame(fr_t(tag->fromFrame()));
  *toFrame = m_adapter->toColFrame(fr_t(tag->toFrame()));

  if (m_resizeTagData.tag == tag->id()) {
    *fromFrame = m_resizeTagData.from;
    *toFrame = m_resizeTagData.to;
  }

  // TODO show partial tags
  return (*fromFrame != kNoCol && *toFrame != kNoCol);
=======
  *firstFrame = frame_t(viewScroll().x / frameBoxWidth());
  *lastFrame = frame_t((viewScroll().x + getCelsBounds().w) / frameBoxWidth());
  // Last drawable frame cannot be greater than the sprite's last frame.
  if (m_sprite && m_sprite->lastFrame() < *lastFrame)
    *lastFrame = m_sprite->lastFrame();
>>>>>>> ea000719
}

void Timeline::drawPart(ui::Graphics* g,
                        const gfx::Rect& bounds,
                        const std::string* text,
                        ui::Style* style,
                        const bool is_active,
                        const bool is_hover,
                        const bool is_clicked,
                        const bool is_disabled)
{
  IntersectClip clip(g, bounds);
  if (!clip)
    return;

  PaintWidgetPartInfo info;
  info.text = text;
  info.styleFlags = (is_active ? ui::Style::Layer::kFocus : 0) |
                    (is_hover ? ui::Style::Layer::kMouse : 0) |
                    (is_clicked ? ui::Style::Layer::kSelected : 0) |
                    (is_disabled ? ui::Style::Layer::kDisabled : 0);

  theme()->paintWidgetPart(g, style, bounds, info);
}

void Timeline::drawClipboardRange(ui::Graphics* g)
{
  Doc* clipboard_document;
  DocRange clipboard_range;
  Clipboard::instance()->getDocumentRangeInfo(&clipboard_document, &clipboard_range);

  if (!m_document || clipboard_document != m_document || !m_clipboard_timer.isRunning())
    return;

  IntersectClip clip(g, getRangeClipBounds(clipboard_range));
  if (clip) {
    ui::Paint paint;
    paint.style(ui::Paint::Stroke);
    ui::set_checkered_paint_mode(paint,
                                 m_offset_count,
                                 gfx::rgba(0, 0, 0, 255),
                                 gfx::rgba(255, 255, 255, 255));
    g->drawRect(getRangeBounds(clipboard_range), paint);
  }
}

void Timeline::drawTop(ui::Graphics* g)
{
  g->fillRect(skinTheme()->colors.workspace(), getPartBounds(Hit(PART_TOP)));
}

void Timeline::drawHeader(ui::Graphics* g)
{
  auto& styles = skinTheme()->styles;
  bool allInvisible = allLayersInvisible();
  bool allLocked = allLayersLocked();
  bool allContinuous = allLayersContinuous();

  drawPart(g,
           getPartBounds(Hit(PART_HEADER_EYE)),
           nullptr,
           allInvisible ? styles.timelineClosedEye() : styles.timelineOpenEye(),
           m_clk.part == PART_HEADER_EYE,
           m_hot.part == PART_HEADER_EYE,
           m_clk.part == PART_HEADER_EYE);

  drawPart(g,
           getPartBounds(Hit(PART_HEADER_PADLOCK)),
           nullptr,
           allLocked ? styles.timelineClosedPadlock() : styles.timelineOpenPadlock(),
           m_clk.part == PART_HEADER_PADLOCK,
           m_hot.part == PART_HEADER_PADLOCK,
           m_clk.part == PART_HEADER_PADLOCK);

  drawPart(g,
           getPartBounds(Hit(PART_HEADER_CONTINUOUS)),
           nullptr,
           allContinuous ? styles.timelineContinuous() : styles.timelineDiscontinuous(),
           m_clk.part == PART_HEADER_CONTINUOUS,
           m_hot.part == PART_HEADER_CONTINUOUS,
           m_clk.part == PART_HEADER_CONTINUOUS);

  drawPart(g,
           getPartBounds(Hit(PART_HEADER_GEAR)),
           nullptr,
           styles.timelineGear(),
           m_clk.part == PART_HEADER_GEAR,
           m_hot.part == PART_HEADER_GEAR,
           m_clk.part == PART_HEADER_GEAR);

  drawPart(g,
           getPartBounds(Hit(PART_HEADER_ONIONSKIN)),
           NULL,
           styles.timelineOnionskin(),
           docPref().onionskin.active() || (m_clk.part == PART_HEADER_ONIONSKIN),
           m_hot.part == PART_HEADER_ONIONSKIN,
           m_clk.part == PART_HEADER_ONIONSKIN);

  // Empty header space.
  drawPart(g,
           getPartBounds(Hit(PART_HEADER_LAYER)),
           NULL,
           styles.timelineBox(),
           false,
           false,
           false);
}

void Timeline::drawHeaderFrame(ui::Graphics* g, col_t col)
{
  bool is_active = isFrameActive(col);
  bool is_hover = (m_hot.part == PART_HEADER_FRAME && m_hot.frame == col);
  bool is_clicked = (m_clk.part == PART_HEADER_FRAME && m_clk.frame == col);
  gfx::Rect bounds = getPartBounds(Hit(PART_HEADER_FRAME, firstLayer(), col));
  IntersectClip clip(g, bounds);
  if (!clip)
    return;

  // Draw the header for the layers.
  const fr_t frame = m_adapter->toRealFrame(col);
  const int n = (docPref().timeline.firstFrame() + frame);
  std::string text = base::convert_to<std::string, int>(n % 100);
  if (n >= 100 && (n % 100) < 10)
    text.insert(0, 1, '0');

  drawPart(g,
           bounds,
           &text,
           skinTheme()->styles.timelineHeaderFrame(),
           is_active,
           is_hover,
           is_clicked);
}

void Timeline::drawLayer(ui::Graphics* g, const int layerIdx)
{
  // It can happen when the m_rows is empty (e.g. the sprite doesn't
  // have layers)
  if (layerIdx < 0 || layerIdx >= m_rows.size())
    return;

  auto& styles = skinTheme()->styles;
  Layer* layer = m_rows[layerIdx].layer();
  bool is_active = isLayerActive(layerIdx);
  bool hotlayer = (m_hot.layer == layerIdx);
  bool clklayer = (m_clk.layer == layerIdx);
  gfx::Rect bounds = getPartBounds(Hit(PART_ROW, layerIdx, firstFrame()));
  IntersectClip clip(g, bounds);
  if (!clip)
    return;

  // Draw the eye (visible flag).
  bounds = getPartBounds(Hit(PART_ROW_EYE_ICON, layerIdx));
  drawPart(g,
           bounds,
           nullptr,
           (layer->isVisible() ? styles.timelineOpenEye() : styles.timelineClosedEye()),
           is_active || (clklayer && m_clk.part == PART_ROW_EYE_ICON),
           (hotlayer && m_hot.part == PART_ROW_EYE_ICON),
           (clklayer && m_clk.part == PART_ROW_EYE_ICON),
           !m_rows[layerIdx].parentVisible());

  // Draw the padlock (editable flag).
  bounds = getPartBounds(Hit(PART_ROW_PADLOCK_ICON, layerIdx));
  drawPart(g,
           bounds,
           nullptr,
           (layer->isEditable() ? styles.timelineOpenPadlock() : styles.timelineClosedPadlock()),
           is_active || (clklayer && m_clk.part == PART_ROW_PADLOCK_ICON),
           (hotlayer && m_hot.part == PART_ROW_PADLOCK_ICON),
           (clklayer && m_clk.part == PART_ROW_PADLOCK_ICON),
           !m_rows[layerIdx].parentEditable());

  // Draw the continuous flag/group icon.
  bounds = getPartBounds(Hit(PART_ROW_CONTINUOUS_ICON, layerIdx));
  if (layer->isImage()) {
    drawPart(g,
             bounds,
             nullptr,
             layer->isContinuous() ? styles.timelineContinuous() : styles.timelineDiscontinuous(),
             is_active || (clklayer && m_clk.part == PART_ROW_CONTINUOUS_ICON),
             (hotlayer && m_hot.part == PART_ROW_CONTINUOUS_ICON),
             (clklayer && m_clk.part == PART_ROW_CONTINUOUS_ICON));
  }
  else if (layer->isGroup()) {
    drawPart(g,
             bounds,
             nullptr,
             layer->isCollapsed() ? styles.timelineClosedGroup() : styles.timelineOpenGroup(),
             is_active || (clklayer && m_clk.part == PART_ROW_CONTINUOUS_ICON),
             (hotlayer && m_hot.part == PART_ROW_CONTINUOUS_ICON),
             (clklayer && m_clk.part == PART_ROW_CONTINUOUS_ICON));
  }

  // Get the layer's name bounds.
  bounds = getPartBounds(Hit(PART_ROW_TEXT, layerIdx));

  // Draw layer name.
  doc::color_t layerColor = layer->userData().color();
  gfx::Rect textBounds = bounds;
  if (m_rows[layerIdx].level() > 0) {
    const int frameBoxWithWithoutZoom = skinTheme()->dimensions.timelineBaseSize();
    const int w = m_rows[layerIdx].level() * frameBoxWithWithoutZoom;
    textBounds.x += w;
    textBounds.w -= w;
  }

  // Layer name background
  drawPart(g,
           bounds,
           nullptr,
           styles.timelineLayer(),
           is_active || (clklayer && m_clk.part == PART_ROW_TEXT),
           (hotlayer && m_hot.part == PART_ROW_TEXT),
           (clklayer && m_clk.part == PART_ROW_TEXT));

  if (doc::rgba_geta(layerColor) > 0) {
    // Fill with an user-defined custom color.
    auto b2 = textBounds;
    b2.shrink(1 * guiscale()).inflate(1 * guiscale());
    g->fillRect(gfx::rgba(doc::rgba_getr(layerColor),
                          doc::rgba_getg(layerColor),
                          doc::rgba_getb(layerColor),
                          doc::rgba_geta(layerColor)),
                b2);
  }

  // Tilemap icon
  if (layer->isTilemap()) {
    drawPart(g,
             textBounds,
             nullptr,
             styles.timelineTilemapLayer(),
             is_active || (clklayer && m_clk.part == PART_ROW_TEXT),
             (hotlayer && m_hot.part == PART_ROW_TEXT),
             (clklayer && m_clk.part == PART_ROW_TEXT));

    gfx::Size sz = skinTheme()->calcSizeHint(this, skinTheme()->styles.timelineTilemapLayer());
    textBounds.x += sz.w;
    textBounds.w -= sz.w;
  }

  // Layer text
  drawPart(g,
           textBounds,
           &layer->name(),
           styles.timelineLayerTextOnly(),
           is_active,
           (hotlayer && m_hot.part == PART_ROW_TEXT),
           (clklayer && m_clk.part == PART_ROW_TEXT));

  if (layer->isBackground()) {
    int s = ui::guiscale();
    g->fillRect(is_active ? skinTheme()->colors.timelineClickedText() :
                            skinTheme()->colors.timelineNormalText(),
                gfx::Rect(bounds.x + 4 * s,
                          bounds.y + bounds.h - 2 * s,
                          font()->textLength(layer->name().c_str()),
                          s));
  }
  else if (layer->isReference()) {
    int s = ui::guiscale();
    g->fillRect(is_active ? skinTheme()->colors.timelineClickedText() :
                            skinTheme()->colors.timelineNormalText(),
                gfx::Rect(bounds.x + 4 * s,
                          bounds.y + bounds.h / 2,
                          font()->textLength(layer->name().c_str()),
                          s));
  }

  // If this layer wasn't clicked but there are another layer clicked,
  // we have to draw some indicators to show that the user can move
  // layers.
  if (hotlayer && !is_active && m_clk.part == PART_ROW_TEXT) {
    // TODO this should be skinneable
    g->fillRect(skinTheme()->colors.timelineActive(), gfx::Rect(bounds.x, bounds.y, bounds.w, 2));
  }
}

void Timeline::drawCel(ui::Graphics* g,
                       const layer_t layerIndex,
                       const col_t col,
                       const Cel* cel,
                       const DrawCelData* data)
{
  auto& styles = skinTheme()->styles;
  Layer* layer = getLayer(layerIndex);
  Image* image = (cel ? cel->image() : nullptr);
  bool is_hover = (m_hot.part == PART_CEL && m_hot.layer == layerIndex && m_hot.frame == col);
  const bool is_active = isCelActive(layerIndex, col);
  const bool is_loosely_active = isCelLooselyActive(layerIndex, col);
  const bool is_empty = (image == nullptr);
  gfx::Rect bounds = getPartBounds(Hit(PART_CEL, layerIndex, col));
  gfx::Rect full_bounds = bounds;
  IntersectClip clip(g, bounds);
  if (!clip)
    return;

  const fr_t frame = m_adapter->toRealFrame(col);

  // Draw background
  if (layer == m_layer && col == m_frame)
    drawPart(g,
             bounds,
             nullptr,
             m_range.enabled() ? styles.timelineFocusedCel() : styles.timelineSelectedCel(),
             false,
             is_hover,
             true);
  else if (m_range.enabled() && is_active)
    drawPart(g, bounds, nullptr, styles.timelineSelectedCel(), false, is_hover, true);
  else
    drawPart(g, bounds, nullptr, styles.timelineBox(), is_loosely_active, is_hover);

  // Fill with an user-defined custom color.
  if (cel && cel->data()) {
    doc::color_t celColor = cel->data()->userData().color();
    if (doc::rgba_geta(celColor) > 0) {
      auto b2 = bounds;
      b2.shrink(1 * guiscale()).inflate(1 * guiscale());
      g->fillRect(gfx::rgba(doc::rgba_getr(celColor),
                            doc::rgba_getg(celColor),
                            doc::rgba_getb(celColor),
                            doc::rgba_geta(celColor)),
                  b2);
    }
  }

  // Draw keyframe shape

  ui::Style* style = nullptr;
  bool fromLeft = false;
  bool fromRight = false;
  if (is_empty || !data) {
    style = styles.timelineEmptyFrame();
  }
  else {
    // Calculate which cel is next to this one (in previous and next
    // frame).
    Cel* left = (data->prevIt != data->end ? *data->prevIt : nullptr);
    Cel* right = (data->nextIt != data->end ? *data->nextIt : nullptr);
    if (left && left->frame() != frame - 1)
      left = nullptr;
    if (right && right->frame() != frame + 1)
      right = nullptr;

    ObjectId leftImg = (left ? left->image()->id() : 0);
    ObjectId rightImg = (right ? right->image()->id() : 0);
    fromLeft = (leftImg == cel->image()->id());
    fromRight = (rightImg == cel->image()->id());

    if (fromLeft && fromRight)
      style = styles.timelineFromBoth();
    else if (fromLeft)
      style = styles.timelineFromLeft();
    else if (fromRight)
      style = styles.timelineFromRight();
    else
      style = styles.timelineKeyframe();
  }

  drawPart(g, bounds, nullptr, style, is_loosely_active, is_hover);

  // Draw thumbnail
  if ((docPref().thumbnails.enabled() && m_zoom > 1) && image) {
    gfx::Rect thumb_bounds = gfx::Rect(bounds).shrink(skinTheme()->calcBorder(this, style));

    if (!thumb_bounds.isEmpty()) {
      if (os::SurfaceRef surface = thumb::get_cel_thumbnail(cel, thumb_bounds.size())) {
        const int t = std::clamp(thumb_bounds.w / 8, 4, 16);
        draw_checkered_grid(g, thumb_bounds, gfx::Size(t, t), docPref());

        g->drawRgbaSurface(surface.get(),
                           thumb_bounds.center().x - surface->width() / 2,
                           thumb_bounds.center().y - surface->height() / 2);
      }
    }
  }

  // Draw decorators to link the activeCel with its links.
  if (data && data->activeIt != data->end)
    drawCelLinkDecorators(g, full_bounds, cel, col, is_loosely_active, is_hover, data);

  // Draw 'z' if this cel has a custom z-index (non-zero)
  if (cel && cel->zIndex() != 0) {
    drawPart(g, bounds, nullptr, styles.timelineZindex(), is_loosely_active, is_hover);
  }
}

void Timeline::updateCelOverlayBounds(const Hit& hit)
{
  gfx::Rect rc;

  if (docPref().thumbnails.overlayEnabled() && hit.part == PART_CEL) {
    m_thumbnailsOverlayHit = hit;

    int max_size = headerBoxWidth() * docPref().thumbnails.overlaySize();
    int width, height;
    if (m_sprite->width() > m_sprite->height()) {
      width = max_size;
      height = max_size * m_sprite->height() / m_sprite->width();
    }
    else {
      width = max_size * m_sprite->width() / m_sprite->height();
      height = max_size;
    }

    gfx::Rect client_bounds = clientBounds();
    gfx::Point center = client_bounds.center();

    gfx::Rect bounds_cel = getPartBounds(m_thumbnailsOverlayHit);
    rc = gfx::Rect(bounds_cel.x + m_thumbnailsOverlayDirection.x,
                   bounds_cel.y + m_thumbnailsOverlayDirection.y,
                   width,
                   height);

    if (!client_bounds.contains(rc)) {
      m_thumbnailsOverlayDirection = gfx::Point(
        bounds_cel.x < center.x ? (int)(frameBoxWidth() * 1.0) : -width,
        bounds_cel.y < center.y ? (int)(frameBoxWidth() * 0.5) :
                                  -height + (int)(frameBoxWidth() * 0.5));
      rc.setOrigin(gfx::Point(bounds_cel.x + m_thumbnailsOverlayDirection.x,
                              bounds_cel.y + m_thumbnailsOverlayDirection.y));
    }
  }
  else {
    rc = gfx::Rect(0, 0, 0, 0);
  }

  if (rc == m_thumbnailsOverlayBounds)
    return;

  if (!m_thumbnailsOverlayBounds.isEmpty())
    invalidateRect(gfx::Rect(m_thumbnailsOverlayBounds).offset(origin()));
  if (!rc.isEmpty())
    invalidateRect(gfx::Rect(rc).offset(origin()));

  m_thumbnailsOverlayVisible = !rc.isEmpty();
  m_thumbnailsOverlayBounds = rc;
}

void Timeline::drawCelOverlay(ui::Graphics* g)
{
  if (!m_thumbnailsOverlayVisible)
    return;

  Layer* layer = m_rows[m_thumbnailsOverlayHit.layer].layer();
  Cel* cel = layer->cel(m_thumbnailsOverlayHit.frame);
  if (!cel)
    return;

  Image* image = cel->image();
  if (!image)
    return;

  IntersectClip clip(g, m_thumbnailsOverlayBounds);
  if (!clip)
    return;

  gfx::Rect rc = m_sprite->bounds().fitIn(gfx::Rect(m_thumbnailsOverlayBounds).shrink(1));
  if (os::SurfaceRef surface = thumb::get_cel_thumbnail(cel, rc.size())) {
    draw_checkered_grid(g, rc, gfx::Size(8, 8) * ui::guiscale(), docPref());

    g->drawRgbaSurface(surface.get(),
                       rc.center().x - surface->width() / 2,
                       rc.center().y - surface->height() / 2);
    g->drawRect(gfx::rgba(0, 0, 0, 128), m_thumbnailsOverlayBounds);
  }
}

void Timeline::drawCelLinkDecorators(ui::Graphics* g,
                                     const gfx::Rect& bounds,
                                     const Cel* cel,
                                     const col_t col,
                                     const bool is_active,
                                     const bool is_hover,
                                     const DrawCelData* data)
{
  auto& styles = skinTheme()->styles;
  ObjectId imageId = (*data->activeIt)->image()->id();

  ui::Style* style1 = nullptr;
  ui::Style* style2 = nullptr;

  // Links at the left or right side
  fr_t frame = m_adapter->toRealFrame(col);
  bool left = (data->firstLink != data->end ? frame > (*data->firstLink)->frame() : false);
  bool right = (data->lastLink != data->end ? frame < (*data->lastLink)->frame() : false);

  if (cel && cel->image()->id() == imageId) {
    if (left) {
      Cel* prevCel = m_layer->cel(cel->frame() - 1);
      if (!prevCel || prevCel->image()->id() != imageId)
        style1 = styles.timelineLeftLink();
    }
    if (right) {
      Cel* nextCel = m_layer->cel(cel->frame() + 1);
      if (!nextCel || nextCel->image()->id() != imageId)
        style2 = styles.timelineRightLink();
    }
  }
  else {
    if (left && right)
      style1 = styles.timelineBothLinks();
  }

  if (style1)
    drawPart(g, bounds, nullptr, style1, is_active, is_hover);
  if (style2)
    drawPart(g, bounds, nullptr, style2, is_active, is_hover);
}

void Timeline::drawTags(ui::Graphics* g)
{
  IntersectClip clip(g, getPartBounds(Hit(PART_TAGS)));
  if (!clip)
    return;

  SkinTheme* theme = skinTheme();
  auto& styles = theme->styles;

  g->fillRect(
    theme->colors.workspace(),
    gfx::Rect(0, font()->height(), clientBounds().w, theme->dimensions.timelineTagsAreaHeight()));

  // Draw active frame tag band
  if (m_hot.band >= 0 && m_tagBands > 1 && m_tagFocusBand < 0) {
    gfx::Rect bandBounds = getPartBounds(Hit(PART_TAG_BAND, -1, kNoCol, doc::NullId, m_hot.band));
    g->fillRect(theme->colors.timelineBandHighlight(), bandBounds);
  }

  int passes = (m_tagFocusBand >= 0 ? 2 : 1);
  for (int pass = 0; pass < passes; ++pass) {
    for (Tag* tag : m_sprite->tags()) {
      int band = -1;
      if (m_tagFocusBand >= 0) {
        auto it = m_tagBand.find(tag);
        if (it != m_tagBand.end()) {
          band = it->second;
          if ((pass == 0 && band == m_tagFocusBand) || (pass == 1 && band != m_tagFocusBand))
            continue;
        }
      }

      col_t fromFrame, toFrame;
      if (!getTagFrames(tag, &fromFrame, &toFrame))
        continue;

      gfx::Rect bounds1 = getPartBounds(Hit(PART_HEADER_FRAME, firstLayer(), fromFrame));
      gfx::Rect bounds2 = getPartBounds(Hit(PART_HEADER_FRAME, firstLayer(), toFrame));
      gfx::Rect bounds = bounds1.createUnion(bounds2);
      gfx::Rect tagBounds = getPartBounds(Hit(PART_TAG, 0, kNoCol, tag->id()));
      bounds.h = bounds.y2() - tagBounds.y2();
      bounds.y = tagBounds.y2();

      int dx = 0, dw = 0;
      if (m_dropTarget.outside && m_dropTarget.hhit != DropTarget::HNone &&
          m_dropRange.type() == DocRange::kFrames) {
        switch (m_dropTarget.hhit) {
          case DropTarget::Before:
            if (m_dropRange.firstFrame() == fromFrame) {
              dx = +frameBoxWidth() / 4;
              dw = -frameBoxWidth() / 4;
            }
            else if (m_dropRange.firstFrame() - 1 == toFrame) {
              dw = -frameBoxWidth() / 4;
            }
            break;
          case DropTarget::After:
            if (m_dropRange.lastFrame() == toFrame) {
              dw = -frameBoxWidth() / 4;
            }
            else if (m_dropRange.lastFrame() + 1 == fromFrame) {
              dx = +frameBoxWidth() / 4;
              dw = -frameBoxWidth() / 4;
            }
            break;
        }
      }
      bounds.x += dx;
      bounds.w += dw;
      tagBounds.x += dx;

      const gfx::Color tagColor = (m_tagFocusBand < 0 || pass == 1) ?
                                    tag->color() :
                                    theme->colors.timelineBandBg();
      gfx::Color bg = tagColor;

      // Draw the tag braces
      drawTagBraces(g, bg, bounds, bounds);
      if ((m_clk.part == PART_TAG_LEFT && m_clk.tag == tag->id()) ||
          (m_clk.part != PART_TAG_LEFT && m_hot.part == PART_TAG_LEFT && m_hot.tag == tag->id())) {
        if (m_clk.part == PART_TAG_LEFT)
          bg = color_utils::blackandwhite_neg(tagColor);
        else
          bg = Timeline::highlightColor(tagColor);
        drawTagBraces(g, bg, bounds, gfx::Rect(bounds.x, bounds.y, frameBoxWidth() / 2, bounds.h));
      }
      else if ((m_clk.part == PART_TAG_RIGHT && m_clk.tag == tag->id()) ||
               (m_clk.part != PART_TAG_RIGHT && m_hot.part == PART_TAG_RIGHT &&
                m_hot.tag == tag->id())) {
        if (m_clk.part == PART_TAG_RIGHT)
          bg = color_utils::blackandwhite_neg(tagColor);
        else
          bg = Timeline::highlightColor(tagColor);
        drawTagBraces(
          g,
          bg,
          bounds,
          gfx::Rect(bounds.x2() - frameBoxWidth() / 2, bounds.y, frameBoxWidth() / 2, bounds.h));
      }

      // Draw tag text
      if (m_tagFocusBand < 0 || pass == 1) {
        bounds = tagBounds;

        if (m_clk.part == PART_TAG && m_clk.tag == tag->id())
          bg = color_utils::blackandwhite_neg(tagColor);
        else if (m_hot.part == PART_TAG && m_hot.tag == tag->id())
          bg = Timeline::highlightColor(tagColor);
        else
          bg = tagColor;
        g->fillRect(bg, bounds);

        bounds.y += 2 * ui::guiscale();
        bounds.x += 2 * ui::guiscale();
        g->drawText(tag->name(),
                    color_utils::blackandwhite_neg(bg),
                    gfx::ColorNone,
                    bounds.origin());
      }
    }
  }

  // Draw button to expand/collapse the active band
  if (m_hot.band >= 0 && m_tagBands > 1) {
    gfx::Rect butBounds = getPartBounds(
      Hit(PART_TAG_SWITCH_BAND_BUTTON, -1, kNoCol, doc::NullId, m_hot.band));
    PaintWidgetPartInfo info;
    if (m_hot.part == PART_TAG_SWITCH_BAND_BUTTON) {
      info.styleFlags |= ui::Style::Layer::kMouse;
      if (hasCapture())
        info.styleFlags |= ui::Style::Layer::kSelected;
    }
    theme->paintWidgetPart(g, styles.timelineSwitchBandButton(), butBounds, info);
  }
}

void Timeline::drawTagBraces(ui::Graphics* g,
                             gfx::Color tagColor,
                             const gfx::Rect& bounds,
                             const gfx::Rect& clipBounds)
{
  IntersectClip clip(g, clipBounds);
  if (clip) {
    SkinTheme* theme = skinTheme();
    auto& styles = theme->styles;
    for (auto& layer : styles.timelineLoopRange()->layers()) {
      if (layer.type() == Style::Layer::Type::kBackground ||
          layer.type() == Style::Layer::Type::kBackgroundBorder ||
          layer.type() == Style::Layer::Type::kBorder) {
        const_cast<Style::Layer*>(&layer)->setColor(tagColor);
      }
    }
    drawPart(g, bounds, nullptr, styles.timelineLoopRange());
  }
}

void Timeline::drawRangeOutline(ui::Graphics* g)
{
  auto& styles = skinTheme()->styles;

  IntersectClip clip(g, getRangeClipBounds(m_range).enlarge(outlineWidth()));
  if (!clip)
    return;

  PaintWidgetPartInfo info;
  info.styleFlags = (m_range.enabled() ? ui::Style::Layer::kFocus : 0) |
                    (m_hot.part == PART_RANGE_OUTLINE ? ui::Style::Layer::kMouse : 0);

  gfx::Rect bounds = getPartBounds(Hit(PART_RANGE_OUTLINE));
  theme()->paintWidgetPart(g, styles.timelineRangeOutline(), bounds, info);

  gfx::Rect dropBounds = getRangeBounds(m_dropRange);

  switch (m_dropRange.type()) {
    case Range::kCels: {
      dropBounds = dropBounds.enlarge(outlineWidth());
      info.styleFlags = ui::Style::Layer::kFocus;
      theme()->paintWidgetPart(g, styles.timelineRangeOutline(), dropBounds, info);
      break;
    }

    case Range::kFrames: {
      int w = 5 * guiscale(); // TODO get width from the skin info

      if (m_dropTarget.hhit == DropTarget::Before)
        dropBounds.x -= w / 2;
      else if (m_dropRange == m_range)
        dropBounds.x = dropBounds.x + getRangeBounds(m_range).w - w / 2;
      else
        dropBounds.x = dropBounds.x + dropBounds.w - w / 2;

      dropBounds.w = w;

      info.styleFlags = 0;
      theme()->paintWidgetPart(g, styles.timelineDropFrameDeco(), dropBounds, info);
      break;
    }

    case Range::kLayers: {
      int h = 5 * guiscale(); // TODO get height from the skin info

      if (m_dropTarget.vhit == DropTarget::Top)
        dropBounds.y -= h / 2;
      else if (m_dropRange == m_range)
        dropBounds.y = dropBounds.y + getRangeBounds(m_range).h - h / 2;
      else
        dropBounds.y = dropBounds.y + dropBounds.h - h / 2;

      dropBounds.h = h;

      theme()->paintWidgetPart(g, styles.timelineDropLayerDeco(), dropBounds, info);
      break;
    }
  }
}

void Timeline::drawPaddings(ui::Graphics* g)
{
  auto& styles = skinTheme()->styles;

  gfx::Rect client = clientBounds();
  gfx::Rect bottomLayer;
  gfx::Rect lastFrame;
  int top = topHeight();

  if (!m_rows.empty()) {
    bottomLayer = getPartBounds(Hit(PART_ROW, firstLayer()));
    lastFrame = getPartBounds(Hit(PART_CEL, firstLayer(), this->lastFrame()));
  }
  else {
    bottomLayer = getPartBounds(Hit(PART_HEADER_LAYER));
    lastFrame = getPartBounds(Hit(PART_HEADER_FRAME, firstLayer(), this->lastFrame()));
  }

  drawPart(g,
           gfx::Rect(lastFrame.x + lastFrame.w,
                     client.y + top,
                     client.w - (lastFrame.x + lastFrame.w),
                     bottomLayer.y + bottomLayer.h),
           NULL,
           styles.timelinePaddingTr());

  drawPart(g,
           gfx::Rect(client.x,
                     bottomLayer.y + bottomLayer.h,
                     lastFrame.x + lastFrame.w - client.x,
                     client.h - (bottomLayer.y + bottomLayer.h)),
           NULL,
           styles.timelinePaddingBl());

  drawPart(g,
           gfx::Rect(lastFrame.x + lastFrame.w,
                     bottomLayer.y + bottomLayer.h,
                     client.w - (lastFrame.x + lastFrame.w),
                     client.h - (bottomLayer.y + bottomLayer.h)),
           NULL,
           styles.timelinePaddingBr());
}

gfx::Rect Timeline::getLayerHeadersBounds() const
{
  gfx::Rect rc = clientBounds();
  rc.w = separatorX();
  int h = topHeight() + headerBoxHeight();
  rc.y += h;
  rc.h -= h;
  return rc;
}

gfx::Rect Timeline::getFrameHeadersBounds() const
{
  gfx::Rect rc = clientBounds();
  rc.x += separatorX();
  rc.y += topHeight();
  rc.w -= separatorX();
  rc.h = headerBoxHeight();
  return rc;
}

gfx::Rect Timeline::getOnionskinFramesBounds() const
{
  DocumentPreferences& docPref = this->docPref();
  if (!docPref.onionskin.active())
    return gfx::Rect();

  col_t firstFrame = col_t(m_frame - docPref.onionskin.prevFrames());
  col_t lastFrame = col_t(m_frame + docPref.onionskin.nextFrames());

  if (firstFrame < this->firstFrame())
    firstFrame = this->firstFrame();

  if (lastFrame > this->lastFrame())
    lastFrame = this->lastFrame();

  return getPartBounds(Hit(PART_HEADER_FRAME, firstLayer(), firstFrame))
    .createUnion(getPartBounds(Hit(PART_HEADER_FRAME, firstLayer(), lastFrame)));
}

gfx::Rect Timeline::getCelsBounds() const
{
  gfx::Rect rc = clientBounds();
  rc.x += separatorX();
  rc.w -= separatorX();
  rc.y += headerBoxHeight() + topHeight();
  rc.h -= headerBoxHeight() + topHeight();
  return rc;
}

gfx::Rect Timeline::getPartBounds(const Hit& hit) const
{
  gfx::Rect bounds = clientBounds();
  int y = topHeight();

  switch (hit.part) {
    case PART_NOTHING: break;

    case PART_TOP:     return gfx::Rect(bounds.x, bounds.y, bounds.w, y);

    case PART_SEPARATOR:
      return gfx::Rect(bounds.x + separatorX(),
                       bounds.y + y,
                       separatorX() + m_separator_w,
                       bounds.h - y);

    case PART_HEADER_EYE:
      return gfx::Rect(bounds.x + headerBoxWidth() * 0,
                       bounds.y + y,
                       headerBoxWidth(),
                       headerBoxHeight());

    case PART_HEADER_PADLOCK:
      return gfx::Rect(bounds.x + headerBoxWidth() * 1,
                       bounds.y + y,
                       headerBoxWidth(),
                       headerBoxHeight());

    case PART_HEADER_CONTINUOUS:
      return gfx::Rect(bounds.x + headerBoxWidth() * 2,
                       bounds.y + y,
                       headerBoxWidth(),
                       headerBoxHeight());

    case PART_HEADER_GEAR:
      return gfx::Rect(bounds.x + headerBoxWidth() * 3,
                       bounds.y + y,
                       headerBoxWidth(),
                       headerBoxHeight());

    case PART_HEADER_ONIONSKIN:
      return gfx::Rect(bounds.x + headerBoxWidth() * 4,
                       bounds.y + y,
                       headerBoxWidth(),
                       headerBoxHeight());

    case PART_HEADER_LAYER:
      return gfx::Rect(bounds.x + headerBoxWidth() * 5,
                       bounds.y + y,
                       separatorX() - headerBoxWidth() * 5,
                       headerBoxHeight());

<<<<<<< HEAD
    case PART_HEADER_FRAME: {
      col_t frame = std::max(firstFrame(), hit.frame);
      return gfx::Rect(
        bounds.x + separatorX() + m_separator_w - 1 + getFrameXPos(frame) - viewScroll().x,
        bounds.y + y,
        getFrameWidth(frame),
        headerBoxHeight());
    }
=======
    case PART_HEADER_FRAME:
      return gfx::Rect(bounds.x + separatorX() + m_separator_w - guiscale() +
                         frameBoxWidth() * std::max(firstFrame(), hit.frame) - viewScroll().x,
                       bounds.y + y,
                       frameBoxWidth(),
                       headerBoxHeight());
>>>>>>> ea000719

    case PART_ROW:
      if (validLayer(hit.layer)) {
        return gfx::Rect(bounds.x,
                         bounds.y + y + headerBoxHeight() +
                           layerBoxHeight() * (lastLayer() - hit.layer) - viewScroll().y,
                         separatorX(),
                         layerBoxHeight());
      }
      break;

    case PART_ROW_EYE_ICON:
      if (validLayer(hit.layer)) {
        return gfx::Rect(bounds.x,
                         bounds.y + y + headerBoxHeight() +
                           layerBoxHeight() * (lastLayer() - hit.layer) - viewScroll().y,
                         headerBoxWidth(),
                         layerBoxHeight());
      }
      break;

    case PART_ROW_PADLOCK_ICON:
      if (validLayer(hit.layer)) {
        return gfx::Rect(bounds.x + headerBoxWidth(),
                         bounds.y + y + headerBoxHeight() +
                           layerBoxHeight() * (lastLayer() - hit.layer) - viewScroll().y,
                         headerBoxWidth(),
                         layerBoxHeight());
      }
      break;

    case PART_ROW_CONTINUOUS_ICON:
      if (validLayer(hit.layer)) {
        return gfx::Rect(bounds.x + 2 * headerBoxWidth(),
                         bounds.y + y + headerBoxHeight() +
                           layerBoxHeight() * (lastLayer() - hit.layer) - viewScroll().y,
                         headerBoxWidth(),
                         layerBoxHeight());
      }
      break;

    case PART_ROW_TEXT:
      if (validLayer(hit.layer)) {
        int x = headerBoxWidth() * 3;
        return gfx::Rect(bounds.x + x,
                         bounds.y + y + headerBoxHeight() +
                           layerBoxHeight() * (lastLayer() - hit.layer) - viewScroll().y,
                         separatorX() - x,
                         layerBoxHeight());
      }
      break;

    case PART_CEL:
      if (validLayer(hit.layer) && hit.frame >= frame_t(0)) {
<<<<<<< HEAD
        return gfx::Rect(
          bounds.x + separatorX() + m_separator_w - 1 + getFrameXPos(hit.frame) - viewScroll().x,
          bounds.y + y + headerBoxHeight() + layerBoxHeight() * (lastLayer() - hit.layer) -
            viewScroll().y,
          getFrameWidth(hit.frame),
          layerBoxHeight());
=======
        return gfx::Rect(bounds.x + separatorX() + m_separator_w - guiscale() +
                           frameBoxWidth() * hit.frame - viewScroll().x,
                         bounds.y + y + headerBoxHeight() +
                           layerBoxHeight() * (lastLayer() - hit.layer) - viewScroll().y,
                         frameBoxWidth(),
                         layerBoxHeight());
>>>>>>> ea000719
      }
      break;

    case PART_RANGE_OUTLINE: {
      gfx::Rect rc = getRangeBounds(m_range);
      int s = outlineWidth();
      rc.enlarge(gfx::Border(s - guiscale(), s - guiscale(), s, s));
      if (rc.x < bounds.x)
        rc.offset(s, 0).inflate(-s, 0);
      if (rc.y < bounds.y)
        rc.offset(0, s).inflate(0, -s);
      return rc;
    }

    case PART_TAG: {
      Tag* tag = hit.getTag();
      if (tag) {
        col_t fromFrame, toFrame;
        getTagFrames(tag, &fromFrame, &toFrame);

        gfx::Rect bounds1 = getPartBounds(Hit(PART_HEADER_FRAME, firstLayer(), fromFrame));
        gfx::Rect bounds2 = getPartBounds(Hit(PART_HEADER_FRAME, firstLayer(), toFrame));
        gfx::Rect bounds = bounds1.createUnion(bounds2);
        bounds.y -= skinTheme()->dimensions.timelineTagsAreaHeight();

        int textHeight = font()->height();
        bounds.y -= textHeight + 2 * ui::guiscale();
        bounds.x += 3 * ui::guiscale();
        bounds.w = font()->textLength(tag->name().c_str()) + 4 * ui::guiscale();
        bounds.h = font()->height() + 2 * ui::guiscale();

        if (m_tagFocusBand < 0) {
          auto it = m_tagBand.find(tag);
          if (it != m_tagBand.end()) {
            int dy = (m_tagBands - it->second - 1) * oneTagHeight();
            bounds.y -= dy;
          }
        }

        return bounds;
      }
      break;
    }

    case PART_TAGS:
      return gfx::Rect(bounds.x + separatorX() + m_separator_w - guiscale(),
                       bounds.y,
                       bounds.w - separatorX() - m_separator_w + guiscale(),
                       y);

    case PART_TAG_BAND:
      return gfx::Rect(bounds.x + separatorX() + m_separator_w - guiscale(),
                       bounds.y + (m_tagFocusBand < 0 ? oneTagHeight() * std::max(0, hit.band) : 0),
                       bounds.w - separatorX() - m_separator_w + guiscale(),
                       oneTagHeight());

    case PART_TAG_SWITCH_BUTTONS: {
      gfx::Size sz = theme()->calcSizeHint(this, skinTheme()->styles.timelineSwitchBandButton());

      return gfx::Rect(bounds.x + bounds.w - sz.w, bounds.y, sz.w, y);
    }

    case PART_TAG_SWITCH_BAND_BUTTON: {
      gfx::Size sz = theme()->calcSizeHint(this, skinTheme()->styles.timelineSwitchBandButton());

      return gfx::Rect(bounds.x + bounds.w - sz.w - 2 * ui::guiscale(),
                       bounds.y +
                         (m_tagFocusBand < 0 ? oneTagHeight() * std::max(0, hit.band) : 0) +
                         oneTagHeight() / 2 - sz.h / 2,
                       sz.w,
                       sz.h);
    }
  }

  return gfx::Rect();
}

gfx::Rect Timeline::getRangeBounds(const Range& range) const
{
  gfx::Rect rc;
  switch (range.type()) {
    case Range::kNone:
      // Return empty rectangle
      break;
    case Range::kCels:
      for (auto layer : range.selectedLayers()) {
        layer_t layerIdx = getLayerIndex(layer);
        for (frame_t frame : range.selectedFrames())
          rc |= getPartBounds(Hit(PART_CEL, layerIdx, col_t(frame)));
      }
      break;
    case Range::kFrames: {
      for (frame_t frame : range.selectedFrames()) {
        rc |= getPartBounds(Hit(PART_HEADER_FRAME, 0, col_t(frame)));
        rc |= getPartBounds(Hit(PART_CEL, 0, col_t(frame)));
      }
      break;
    }
    case Range::kLayers:
      for (auto layer : range.selectedLayers()) {
        layer_t layerIdx = getLayerIndex(layer);
        rc |= getPartBounds(Hit(PART_ROW_TEXT, layerIdx));
        rc |= getPartBounds(Hit(PART_CEL, layerIdx, lastFrame()));
      }
      break;
  }
  return rc;
}

gfx::Rect Timeline::getRangeClipBounds(const Range& range) const
{
  gfx::Rect celBounds = getCelsBounds();
  gfx::Rect clipBounds, unionBounds;
  switch (range.type()) {
    case Range::kCels:   clipBounds = celBounds; break;
    case Range::kFrames: {
      clipBounds = getFrameHeadersBounds();

      unionBounds = (clipBounds | celBounds);
      clipBounds.y = unionBounds.y;
      clipBounds.h = unionBounds.h;
      break;
    }
    case Range::kLayers: {
      clipBounds = getLayerHeadersBounds();

      unionBounds = (clipBounds | celBounds);
      clipBounds.x = unionBounds.x;
      clipBounds.w = unionBounds.w;
      break;
    }
  }
  return clipBounds;
}

int Timeline::getFrameXPos(const col_t frame) const
{
  if (frame < 0)
    return 0;
  return frame * frameBoxWidth();
}

int Timeline::getFrameWidth(const col_t frame) const
{
  (void)frame; // TODO receive the frame future different width per frame.
  return frameBoxWidth();
}

view::col_t Timeline::getFrameInXPos(const int x) const
{
  return col_t(x / frameBoxWidth());
}

void Timeline::invalidateHit(const Hit& hit)
{
  if (hit.band >= 0) {
    Hit hit2 = hit;
    hit2.part = PART_TAG_BAND;
    invalidateRect(getPartBounds(hit2).offset(origin()));
  }

  invalidateRect(getPartBounds(hit).offset(origin()));
}

void Timeline::invalidateLayer(const Layer* layer)
{
  if (layer == nullptr)
    return;

  layer_t layerIdx = getLayerIndex(layer);
  if (layerIdx < firstLayer())
    return;

  gfx::Rect rc = getPartBounds(Hit(PART_ROW, layerIdx));
  gfx::Rect rcCels;
  rcCels |= getPartBounds(Hit(PART_CEL, layerIdx, firstFrame()));
  rcCels |= getPartBounds(Hit(PART_CEL, layerIdx, lastFrame()));
  rcCels &= getCelsBounds();
  rc |= rcCels;
  rc.offset(origin());
  invalidateRect(rc);
}

void Timeline::invalidateFrame(const col_t frame)
{
  if (!validFrame(frame))
    return;

  gfx::Rect rc = getPartBounds(Hit(PART_HEADER_FRAME, -1, frame));
  gfx::Rect rcCels;
  rcCels |= getPartBounds(Hit(PART_CEL, firstLayer(), frame));
  rcCels |= getPartBounds(Hit(PART_CEL, lastLayer(), frame));
  rcCels &= getCelsBounds();
  rc |= rcCels;
  rc.offset(origin());
  invalidateRect(rc);
}

void Timeline::regenerateCols()
{
  ASSERT(m_document);
  ASSERT(m_sprite);

  m_ncols = m_adapter->totalFrames();
  m_ncols = std::max(col_t(1), m_ncols);
}

void Timeline::regenerateRows()
{
  ASSERT(m_document);
  ASSERT(m_sprite);

  size_t nlayers = 0;
  for_each_expanded_layer(m_sprite->root(),
                          [&nlayers](Layer* layer, int level, LayerFlags flags) { ++nlayers; });

  if (m_rows.size() != nlayers) {
    if (nlayers > 0)
      m_rows.resize(nlayers);
    else
      m_rows.clear();
  }

  size_t i = 0;
  for_each_expanded_layer(m_sprite->root(), [&i, this](Layer* layer, int level, LayerFlags flags) {
    m_rows[i++] = Row(layer, level, flags);
  });

  regenerateTagBands();
  updateScrollBars();
}

void Timeline::regenerateTagBands()
{
  const bool oldEmptyTagBand = m_tagBand.empty();

  // TODO improve this implementation
  std::vector<unsigned char> tagsPerFrame(m_adapter->totalFrames(), 0);
  std::vector<Tag*> bands(4, nullptr);
  m_tagBand.clear();
  for (Tag* tag : m_sprite->tags()) {
    col_t fromFrame, toFrame;
    if (!getTagFrames(tag, &fromFrame, &toFrame))
      continue; // Ignore tags that are not inside the timeline adapter/view

    int b = 0;
    for (; b < int(bands.size()); ++b) {
      if (!bands[b] || fromFrame > calcTagVisibleToFrame(bands[b])) {
        bands[b] = tag;
        m_tagBand[tag] = b;
        break;
      }
    }
    if (b == int(bands.size()))
      m_tagBand[tag] = tagsPerFrame[fromFrame];

    toFrame = calcTagVisibleToFrame(tag);
    if (toFrame >= col_t(tagsPerFrame.size()))
      tagsPerFrame.resize(toFrame + 1, 0);
    for (col_t f = fromFrame; f <= toFrame; f = col_t(f + 1)) {
      ASSERT(f < frame_t(tagsPerFrame.size()));
      if (tagsPerFrame[f] < 255)
        ++tagsPerFrame[f];
    }
  }

  const int oldVisibleBands = visibleTagBands();
  m_tagBands = 0;
  for (int i : tagsPerFrame)
    m_tagBands = std::max(m_tagBands, i);

  if (m_tagFocusBand >= m_tagBands)
    m_tagFocusBand = -1;

  if (oldVisibleBands != visibleTagBands() ||
      // This case is to re-layout the timeline when the AniControl
      // can use more/less space because there weren't tags and now
      // there tags, or viceversa.
      oldEmptyTagBand != m_tagBand.empty()) {
    layout();
  }
}

int Timeline::visibleTagBands() const
{
  if (m_tagBands > 1 && m_tagFocusBand == -1)
    return m_tagBands;
  else
    return 1;
}

void Timeline::updateScrollBars()
{
  gfx::Rect rc = bounds();
  m_viewportArea = getCelsBounds().offset(rc.origin());
  ui::setup_scrollbars(getScrollableSize(), m_viewportArea, *this, m_hbar, m_vbar);

  setViewScroll(viewScroll());
}

void Timeline::updateByMousePos(ui::Message* msg, const gfx::Point& mousePos)
{
  Hit hit = hitTest(msg, mousePos);
  if (hasMouse())
    setCursor(msg, hit);
  setHot(hit);
}

Timeline::Hit Timeline::hitTest(ui::Message* msg, const gfx::Point& mousePos)
{
  Hit hit(PART_NOTHING);
  if (!m_document)
    return hit;

  if (m_clk.part == PART_SEPARATOR) {
    hit.part = PART_SEPARATOR;
  }
  else {
    gfx::Point scroll = viewScroll();
    int top = topHeight();

    hit.layer = lastLayer() -
                ((mousePos.y - top - headerBoxHeight() + scroll.y) / layerBoxHeight());

    hit.frame = getFrameInXPos(mousePos.x - separatorX() - m_separator_w + scroll.x);

    if (hasCapture()) {
      if (!m_rows.empty())
        hit.layer = std::clamp(hit.layer, firstLayer(), lastLayer());
      else
        hit.layer = -1;

      if (isMovingCel())
        hit.frame = std::max(firstFrame(), hit.frame);
      else
        hit.frame = std::clamp(hit.frame, firstFrame(), lastFrame());
    }
    else {
      if (hit.layer > lastLayer())
        hit.layer = -1;
      if (hit.frame > lastFrame())
        hit.frame = kNoCol;
    }

    // Flag which indicates that we are in the are below the Background layer/last layer area
    if (hit.layer < 0)
      hit.veryBottom = true;

    // Is the mouse over onionskin handles?
    gfx::Rect bounds = getOnionskinFramesBounds();
    if (!bounds.isEmpty() && gfx::Rect(bounds.x, bounds.y, 3, bounds.h).contains(mousePos)) {
      hit.part = PART_HEADER_ONIONSKIN_RANGE_LEFT;
    }
    else if (!bounds.isEmpty() &&
             gfx::Rect(bounds.x + bounds.w - 3, bounds.y, 3, bounds.h).contains(mousePos)) {
      hit.part = PART_HEADER_ONIONSKIN_RANGE_RIGHT;
    }
    // Is the mouse on the frame tags area?
    else if (getPartBounds(Hit(PART_TAGS)).contains(mousePos)) {
      // Mouse in switch band button
      if (hit.part == PART_NOTHING) {
        if (m_tagFocusBand < 0) {
          for (int band = 0; band < m_tagBands; ++band) {
            gfx::Rect bounds = getPartBounds(
              Hit(PART_TAG_SWITCH_BAND_BUTTON, 0, kNoCol, doc::NullId, band));
            if (bounds.contains(mousePos)) {
              hit.part = PART_TAG_SWITCH_BAND_BUTTON;
              hit.band = band;
              break;
            }
          }
        }
        else {
          gfx::Rect bounds = getPartBounds(
            Hit(PART_TAG_SWITCH_BAND_BUTTON, 0, kNoCol, doc::NullId, m_tagFocusBand));
          if (bounds.contains(mousePos)) {
            hit.part = PART_TAG_SWITCH_BAND_BUTTON;
            hit.band = m_tagFocusBand;
          }
        }
      }

      // Mouse in frame tags
      if (hit.part == PART_NOTHING) {
        for (Tag* tag : m_sprite->tags()) {
          col_t fromFrame, toFrame;
          if (!getTagFrames(tag, &fromFrame, &toFrame))
            continue;

          const int band = m_tagBand[tag];

          // Skip unfocused bands
          if (m_tagFocusBand >= 0 && m_tagFocusBand != band) {
            continue;
          }

          gfx::Rect tagBounds = getPartBounds(Hit(PART_TAG, 0, kNoCol, tag->id()));
          if (tagBounds.contains(mousePos)) {
            hit.part = PART_TAG;
            hit.tag = tag->id();
            hit.band = band;
            break;
          }
          // Check if we are in the left/right handles to resize the tag
          else {
            gfx::Rect bounds1 = getPartBounds(Hit(PART_HEADER_FRAME, firstLayer(), fromFrame));
            gfx::Rect bounds2 = getPartBounds(Hit(PART_HEADER_FRAME, firstLayer(), toFrame));
            gfx::Rect bounds = bounds1.createUnion(bounds2);
            bounds.h = bounds.y2() - tagBounds.y2();
            bounds.y = tagBounds.y2();

            gfx::Rect bandBounds = getPartBounds(Hit(PART_TAG_BAND, 0, kNoCol, doc::NullId, band));

            const int fw = frameBoxWidth() / 2;
            if (gfx::Rect(bounds.x2() - fw, bounds.y, fw, bounds.h).contains(mousePos)) {
              hit.part = PART_TAG_RIGHT;
              hit.tag = tag->id();
              hit.band = band;
              // If we are in the band, we hit this tag, in other
              // case, we can try to hit other tag that might be a
              // better match.
              if (bandBounds.contains(mousePos))
                break;
            }
            else if (gfx::Rect(bounds.x, bounds.y, fw, bounds.h).contains(mousePos)) {
              hit.part = PART_TAG_LEFT;
              hit.tag = tag->id();
              hit.band = band;
              if (bandBounds.contains(mousePos))
                break;
            }
          }
        }
      }

      // Mouse in bands
      if (hit.part == PART_NOTHING) {
        if (m_tagFocusBand < 0) {
          for (int band = 0; band < m_tagBands; ++band) {
            gfx::Rect bounds = getPartBounds(Hit(PART_TAG_BAND, 0, kNoCol, doc::NullId, band));
            if (bounds.contains(mousePos)) {
              hit.part = PART_TAG_BAND;
              hit.band = band;
              break;
            }
          }
        }
        else {
          gfx::Rect bounds = getPartBounds(
            Hit(PART_TAG_BAND, 0, kNoCol, doc::NullId, m_tagFocusBand));
          if (bounds.contains(mousePos)) {
            hit.part = PART_TAG_BAND;
            hit.band = m_tagFocusBand;
          }
        }
      }
    }
    // Is the mouse on the separator.
    else if (mousePos.x > separatorX() - 4 && mousePos.x <= separatorX()) {
      hit.part = PART_SEPARATOR;
    }
    // Is the mouse on the headers?
    else if (mousePos.y >= top && mousePos.y < top + headerBoxHeight()) {
      if (mousePos.x < separatorX()) {
        if (getPartBounds(Hit(PART_HEADER_EYE)).contains(mousePos))
          hit.part = PART_HEADER_EYE;
        else if (getPartBounds(Hit(PART_HEADER_PADLOCK)).contains(mousePos))
          hit.part = PART_HEADER_PADLOCK;
        else if (getPartBounds(Hit(PART_HEADER_CONTINUOUS)).contains(mousePos))
          hit.part = PART_HEADER_CONTINUOUS;
        else if (getPartBounds(Hit(PART_HEADER_GEAR)).contains(mousePos))
          hit.part = PART_HEADER_GEAR;
        else if (getPartBounds(Hit(PART_HEADER_ONIONSKIN)).contains(mousePos))
          hit.part = PART_HEADER_ONIONSKIN;
        else if (getPartBounds(Hit(PART_HEADER_LAYER)).contains(mousePos))
          hit.part = PART_HEADER_LAYER;
      }
      else {
        hit.part = PART_HEADER_FRAME;
      }
    }
    // Activate a flag in case that the hit is in the header area (AniControls and tags).
    else if (mousePos.y < top + headerBoxHeight())
      hit.part = PART_TOP;
    // Is the mouse on a layer's label?
    else if (mousePos.x < separatorX()) {
      if (getPartBounds(Hit(PART_ROW_EYE_ICON, hit.layer)).contains(mousePos))
        hit.part = PART_ROW_EYE_ICON;
      else if (getPartBounds(Hit(PART_ROW_PADLOCK_ICON, hit.layer)).contains(mousePos))
        hit.part = PART_ROW_PADLOCK_ICON;
      else if (getPartBounds(Hit(PART_ROW_CONTINUOUS_ICON, hit.layer)).contains(mousePos))
        hit.part = PART_ROW_CONTINUOUS_ICON;
      else if (getPartBounds(Hit(PART_ROW_TEXT, hit.layer)).contains(mousePos))
        hit.part = PART_ROW_TEXT;
      else
        hit.part = PART_ROW;
    }
    else if (validLayer(hit.layer) && validFrame(hit.frame)) {
      hit.part = PART_CEL;
    }
    else
      hit.part = PART_NOTHING;

    if (!hasCapture() && msg) {
      gfx::Rect outline = getPartBounds(Hit(PART_RANGE_OUTLINE));
      if (outline.contains(mousePos)) {
        auto mouseMsg = dynamic_cast<MouseMessage*>(msg);

        if ( // With Ctrl and Alt key we can drag the range from any place (not necessary from the
             // outline.
          is_copy_key_pressed(msg) ||
          // Drag with right-click
          (m_state == STATE_STANDBY && mouseMsg && mouseMsg->right()) ||
          // Drag with left-click only if we are inside the range edges
          (Preferences::instance().timeline.dragAndDropFromEdges() &&
           !gfx::Rect(outline).shrink(2 * outlineWidth()).contains(mousePos))) {
          hit.part = PART_RANGE_OUTLINE;
        }
      }
    }
  }

  return hit;
}

Timeline::Hit Timeline::hitTestCel(const gfx::Point& mousePos)
{
  Hit hit(PART_NOTHING);
  if (!m_document)
    return hit;

  gfx::Point scroll = viewScroll();
  int top = topHeight();

  hit.layer = lastLayer() - ((mousePos.y - top - headerBoxHeight() + scroll.y) / layerBoxHeight());

  hit.frame = getFrameInXPos(mousePos.x - separatorX() - m_separator_w + scroll.x);

  if (!m_rows.empty())
    hit.layer = std::clamp(hit.layer, firstLayer(), lastLayer());
  else
    hit.layer = -1;

  hit.frame = std::max(firstFrame(), hit.frame);

  return hit;
}

void Timeline::setHot(const Hit& hit)
{
  // If the part, layer or frame change.
  if (m_hot != hit) {
    // Invalidate the whole control.
    if (isMovingCel()) {
      invalidate();
    }
    // Invalidate the old and new 'hot' thing.
    else {
      invalidateHit(m_hot);
      invalidateHit(hit);
    }

    // Change the new 'hot' thing.
    m_hot = hit;
  }
}

void Timeline::updateStatusBar(ui::Message* msg)
{
  if (!hasMouse())
    return;

  StatusBar* sb = StatusBar::instance();

  if (m_state == STATE_MOVING_RANGE && msg) {
    const char* verb = is_copy_key_pressed(msg) ? "Copy" : "Move";

    switch (m_range.type()) {
      case Range::kCels: sb->setStatusText(0, fmt::format("{} cels", verb)); return;

      case Range::kFrames:
        if (validFrame(m_hot.frame)) {
          if (m_dropTarget.hhit == DropTarget::Before) {
            sb->setStatusText(
              0,
              fmt::format("{} before frame {}", verb, int(m_dropRange.firstFrame() + 1)));
            return;
          }
          else if (m_dropTarget.hhit == DropTarget::After) {
            sb->setStatusText(
              0,
              fmt::format("{} after frame {}", verb, int(m_dropRange.lastFrame() + 1)));
            return;
          }
        }
        break;

      case Range::kLayers: {
        layer_t firstLayer;
        layer_t lastLayer;
        if (!selectedLayersBounds(m_dropRange.selectedLayers(), &firstLayer, &lastLayer))
          break;

        if (m_dropTarget.vhit == DropTarget::VeryBottom) {
          sb->setStatusText(0, fmt::format("{} at the very bottom", verb));
          return;
        }

        layer_t layerIdx = -1;
        if (m_dropTarget.vhit == DropTarget::Bottom || m_dropTarget.vhit == DropTarget::FirstChild)
          layerIdx = firstLayer;
        else if (m_dropTarget.vhit == DropTarget::Top)
          layerIdx = lastLayer;

        Layer* layer = (validLayer(layerIdx) ? m_rows[layerIdx].layer() : nullptr);
        if (layer) {
          switch (m_dropTarget.vhit) {
            case DropTarget::Bottom:
              sb->setStatusText(0, fmt::format("{} below layer '{}'", verb, layer->name()));
              return;
            case DropTarget::Top:
              sb->setStatusText(0, fmt::format("{} above layer '{}'", verb, layer->name()));
              return;
            case DropTarget::FirstChild:
              sb->setStatusText(
                0,
                fmt::format("{} as first child of group '{}'", verb, layer->name()));
              return;
          }
        }
        break;
      }
    }
  }
  else {
    Layer* layer = (validLayer(m_hot.layer) ? m_rows[m_hot.layer].layer() : nullptr);

    switch (m_hot.part) {
      case PART_HEADER_ONIONSKIN: {
        sb->setStatusText(
          0,
          fmt::format("Onionskin is {}", docPref().onionskin.active() ? "enabled" : "disabled"));
        return;
      }

      case PART_ROW_TEXT:
        if (layer != NULL) {
          sb->setStatusText(0,
                            fmt::format("{} '{}' [{}{}]",
                                        layer->isReference() ? "Reference layer" : "Layer",
                                        layer->name(),
                                        layer->isVisible() ? "visible" : "hidden",
                                        layer->isEditable() ? "" : " locked"));
          return;
        }
        break;

      case PART_ROW_EYE_ICON:
        if (layer != NULL) {
          sb->setStatusText(0,
                            fmt::format("Layer '{}' is {}",
                                        layer->name(),
                                        layer->isVisible() ? "visible" : "hidden"));
          return;
        }
        break;

      case PART_ROW_PADLOCK_ICON:
        if (layer != NULL) {
          sb->setStatusText(
            0,
            fmt::format("Layer '{}' is {}",
                        layer->name(),
                        layer->isEditable() ? "unlocked (editable)" : "locked (read-only)"));
          return;
        }
        break;

      case PART_ROW_CONTINUOUS_ICON:
        if (layer) {
          if (layer->isImage())
            sb->setStatusText(0,
                              fmt::format("Layer '{}' is {} ({})",
                                          layer->name(),
                                          layer->isContinuous() ? "continuous" : "discontinuous",
                                          layer->isContinuous() ? "prefer linked cels/frames" :
                                                                  "prefer individual cels/frames"));
          else if (layer->isGroup())
            sb->setStatusText(0, fmt::format("Group '{}'", layer->name()));
          return;
        }
        break;

      case PART_HEADER_FRAME:
      case PART_CEL:
      case PART_TAG:          {
        col_t frame = m_frame;
        if (validFrame(m_hot.frame))
          frame = m_hot.frame;

        updateStatusBarForFrame(frame, m_hot.getTag(), (layer ? layer->cel(frame) : nullptr));
        return;
      }
    }
  }

  sb->showDefaultText();
}

void Timeline::updateStatusBarForFrame(const col_t col, const Tag* tag, const Cel* cel)
{
  if (!m_sprite || !m_adapter)
    return;

  std::string buf;
  frame_t base = docPref().timeline.firstFrame();
  const fr_t frame = m_adapter->toRealFrame(col);
  frame_t firstFrame = frame;
  frame_t lastFrame = frame;

  if (tag) {
    firstFrame = tag->fromFrame();
    lastFrame = tag->toFrame();
  }
  else if (m_range.enabled() && m_range.frames() > 1) {
    firstFrame = m_adapter->toRealFrame(col_t(m_range.firstFrame()));
    lastFrame = m_adapter->toRealFrame(col_t(m_range.lastFrame()));
  }

  buf += fmt::format(":frame: {}", int(base + frame));
  if (firstFrame != lastFrame) {
    buf += fmt::format(" [{}...{}]", int(base + firstFrame), int(base + lastFrame));
  }

  buf += fmt::format(" :clock: {}", human_readable_time(m_adapter->frameDuration(col)));
  if (firstFrame != lastFrame) {
    buf += fmt::format(" [{}]",
                       tag ? human_readable_time(tagFramesDuration(tag)) :
                             human_readable_time(selectedFramesDuration()));
  }
  if (m_sprite->totalFrames() > 1)
    buf += fmt::format("/{}", human_readable_time(m_sprite->totalAnimationDuration()));

  if (cel) {
    buf += fmt::format(" Cel :pos: {} {} :size: {} {}",
                       cel->bounds().x,
                       cel->bounds().y,
                       cel->bounds().w,
                       cel->bounds().h);

    if (cel->links() > 0) {
      buf += fmt::format(" Links {}", int(cel->links()));
    }
  }

  StatusBar::instance()->setStatusText(0, buf);
}

void Timeline::showCel(layer_t layer, col_t frame)
{
  gfx::Point scroll = viewScroll();

  gfx::Rect viewport = m_viewportArea;

  // Add the horizontal bar space to the viewport area if the viewport
  // is not big enough to show one cel.
  if (m_hbar.isVisible() && viewport.h < layerBoxHeight())
    viewport.h += m_vbar.getBarWidth();

  gfx::Rect celBounds(viewport.x + getFrameXPos(frame) - scroll.x,
                      viewport.y + layerBoxHeight() * (lastLayer() - layer) - scroll.y,
                      getFrameWidth(frame),
                      layerBoxHeight());

  const bool isPlaying = m_editor->isPlaying();

  // Here we use <= instead of < to avoid jumping between this
  // condition and the "else if" one when we are playing the
  // animation.
  if (celBounds.x <= viewport.x) {
    scroll.x -= viewport.x - celBounds.x;
    if (isPlaying)
      scroll.x -= viewport.w / 2 - celBounds.w / 2;
  }
  else if (celBounds.x2() > viewport.x2()) {
    scroll.x += celBounds.x2() - viewport.x2();
    if (isPlaying)
      scroll.x += viewport.w / 2 - celBounds.w / 2;
  }

  if (celBounds.y <= viewport.y) {
    scroll.y -= viewport.y - celBounds.y;
  }
  else if (celBounds.y2() > viewport.y2()) {
    scroll.y += celBounds.y2() - viewport.y2();
  }

  setViewScroll(scroll);
}

void Timeline::showCurrentCel()
{
  layer_t layer = getLayerIndex(m_layer);
  if (layer >= firstLayer())
    showCel(layer, m_frame);
}

void Timeline::focusTagBand(int band)
{
  if (m_tagFocusBand < 0) {
    m_tagFocusBand = band;
  }
  else {
    m_tagFocusBand = -1;
  }
}

void Timeline::cleanClk()
{
  invalidateHit(m_clk);
  m_clk = Hit(PART_NOTHING);
}

gfx::Size Timeline::getScrollableSize() const
{
  if (m_sprite) {
    return gfx::Size(getFrameXPos(m_adapter->totalFrames()) + getCelsBounds().w / 2,
                     (m_rows.size() + 1) * layerBoxHeight());
  }
  else
    return gfx::Size(0, 0);
}

gfx::Point Timeline::getMaxScrollablePos() const
{
  if (m_sprite) {
    gfx::Size size = getScrollableSize();
    int max_scroll_x = size.w - getCelsBounds().w + 1 * guiscale();
    int max_scroll_y = size.h - getCelsBounds().h + 1 * guiscale();
    max_scroll_x = std::max(0, max_scroll_x);
    max_scroll_y = std::max(0, max_scroll_y);
    return gfx::Point(max_scroll_x, max_scroll_y);
  }
  else
    return gfx::Point(0, 0);
}

bool Timeline::allLayersVisible()
{
  for (Layer* topLayer : m_sprite->root()->layers())
    if (!topLayer->isVisible())
      return false;

  return true;
}

bool Timeline::allLayersInvisible()
{
  for (Layer* topLayer : m_sprite->root()->layers())
    if (topLayer->isVisible())
      return false;

  return true;
}

bool Timeline::allLayersLocked()
{
  for (Layer* topLayer : m_sprite->root()->layers())
    if (topLayer->isEditable())
      return false;

  return true;
}

bool Timeline::allLayersUnlocked()
{
  for (Layer* topLayer : m_sprite->root()->layers())
    if (!topLayer->isEditable())
      return false;

  return true;
}

bool Timeline::allLayersContinuous()
{
  for (size_t i = 0; i < m_rows.size(); i++)
    if (!m_rows[i].layer()->isContinuous())
      return false;

  return true;
}

bool Timeline::allLayersDiscontinuous()
{
  for (size_t i = 0; i < m_rows.size(); i++)
    if (m_rows[i].layer()->isContinuous())
      return false;

  return true;
}

doc::Layer* Timeline::getLayer(int layerIndex) const
{
  if (layerIndex >= 0 && layerIndex < m_rows.size())
    return m_rows[layerIndex].layer();
  else {
    // Only possible when m_rows is empty
    ASSERT(m_rows.size() == 0);
    return nullptr;
  }
}

layer_t Timeline::getLayerIndex(const Layer* layer) const
{
  for (int i = 0; i < (int)m_rows.size(); i++)
    if (m_rows[i].layer() == layer)
      return i;

  return -1;
}

bool Timeline::isLayerActive(const layer_t layerIndex) const
{
  Layer* layer = getLayer(layerIndex);
  if (!layer)
    return false;

  if (layer == m_layer)
    return true;
  else
    return m_range.contains(layer);
}

bool Timeline::isFrameActive(const col_t frame) const
{
  if (frame == m_frame)
    return true;
  else
    return m_range.contains(frame_t(frame));
}

bool Timeline::isCelActive(const layer_t layerIdx, const col_t frame) const
{
  Layer* layer = getLayer(layerIdx);
  if (!layer)
    return false;

  if (m_range.enabled())
    return m_range.contains(layer, frame);
  else
    return (layer == m_layer && frame == m_frame);
}

bool Timeline::isCelLooselyActive(const layer_t layerIdx, const col_t frame) const
{
  Layer* layer = getLayer(layerIdx);
  if (!layer)
    return false;

  if (m_range.enabled())
    return (m_range.contains(layer) || m_range.contains(frame));
  else
    return (layer == m_layer || frame == m_frame);
}

void Timeline::dropRange(DropOp op)
{
  bool copy = (op == Timeline::kCopy);
  VirtualRange newFromRange;
  DocRangePlace place = kDocRangeAfter;
  RealRange dropRange = view::to_real_range(m_adapter.get(), m_dropRange);
  bool outside = m_dropTarget.outside;

  switch (m_range.type()) {
    case Range::kFrames:
      if (m_dropTarget.hhit == DropTarget::Before)
        place = kDocRangeBefore;
      break;

    case Range::kLayers:
      switch (m_dropTarget.vhit) {
        case DropTarget::Bottom:     place = kDocRangeBefore; break;
        case DropTarget::FirstChild: place = kDocRangeFirstChild; break;
        case DropTarget::VeryBottom:
          place = kDocRangeBefore;
          {
            Layer* layer = m_sprite->root()->firstLayer();
            dropRange.clearRange();
            dropRange.startRange(layer, -1, Range::kLayers);
            dropRange.endRange(layer, -1);
          }
          break;
      }
      break;
  }

  prepareToMoveRange();

  try {
    TagsHandling tagsHandling = (outside ? kFitOutsideTags : kFitInsideTags);
    const RealRange realRange = this->realRange();

    invalidateRange();
    if (copy)
      newFromRange = copy_range(m_document, realRange, dropRange, place, tagsHandling);
    else
      newFromRange = move_range(m_document, realRange, dropRange, place, tagsHandling);

    // If we drop a cel in the same frame (but in another layer),
    // document views are not updated, so we are forcing the updating of
    // all views.
    m_document->notifyGeneralUpdate();

    newFromRange = view::to_virtual_range(m_adapter.get(), newFromRange);
    moveRange(newFromRange);

    invalidateRange();

    if (m_range.type() == Range::kFrames && m_sprite && !m_sprite->tags().empty()) {
      invalidateRect(getFrameHeadersBounds().offset(origin()));
    }

    // Update the sprite position after the command was executed
    // TODO improve this workaround
    Cmd* cmd = m_document->undoHistory()->lastExecutedCmd();
    if (auto cmdTx = dynamic_cast<CmdTransaction*>(cmd))
      cmdTx->updateSpritePositionAfter();
  }
  catch (const std::exception& ex) {
    Console::showException(ex);
  }
}

gfx::Size Timeline::visibleSize() const
{
  return getCelsBounds().size();
}

gfx::Point Timeline::viewScroll() const
{
  return gfx::Point(m_hbar.getPos(), m_vbar.getPos());
}

void Timeline::setViewScroll(const gfx::Point& pt)
{
  const gfx::Point oldScroll = viewScroll();
  const gfx::Point maxPos = getMaxScrollablePos();
  gfx::Point newScroll = pt;
  newScroll.x = std::clamp(newScroll.x, 0, maxPos.x);
  newScroll.y = std::clamp(newScroll.y, 0, maxPos.y);

  if (newScroll.y != oldScroll.y) {
    gfx::Rect rc;
    rc = getLayerHeadersBounds();
    rc.offset(origin());
    invalidateRect(rc);
  }

  if (newScroll != oldScroll) {
    gfx::Rect rc;
    if (m_tagBands > 0)
      rc |= getPartBounds(Hit(PART_TAG_BAND));
    if (m_range.enabled())
      rc |= getRangeBounds(m_range).enlarge(outlineWidth());
    rc |= getFrameHeadersBounds();
    rc |= getCelsBounds();
    rc.offset(origin());
    invalidateRect(rc);
  }

  m_hbar.setPos(newScroll.x);
  m_vbar.setPos(newScroll.y);
}

void Timeline::lockRange()
{
  ++m_rangeLocks;
}

void Timeline::unlockRange()
{
  --m_rangeLocks;
}

void Timeline::updateDropRange(const gfx::Point& pt)
{
  const DropTarget oldDropTarget = m_dropTarget;
  m_dropTarget.hhit = DropTarget::HNone;
  m_dropTarget.vhit = DropTarget::VNone;
  m_dropTarget.outside = false;

  if (m_state != STATE_MOVING_RANGE) {
    m_dropRange.clearRange();
    return;
  }

  switch (m_range.type()) {
    case Range::kCels:
      m_dropRange = m_range;
      m_dropRange.displace(m_hot.layer - m_clk.layer, m_hot.frame - m_clk.frame);
      break;

    case Range::kFrames:
    case Range::kLayers:
      m_dropRange.clearRange();
      if (!m_rows.empty()) {
        auto* layer =
          (m_hot.layer >= 0 && m_hot.layer < m_rows.size() ? m_rows[m_hot.layer].layer() : nullptr);
        m_dropRange.startRange(layer, m_hot.frame, m_range.type());
        m_dropRange.endRange(layer, m_hot.frame);
      }
      break;
  }

  gfx::Rect bounds = getRangeBounds(m_dropRange);

  if (pt.x < bounds.x + bounds.w / 2) {
    m_dropTarget.hhit = DropTarget::Before;
    m_dropTarget.outside = (pt.x < bounds.x + 2);
  }
  else {
    m_dropTarget.hhit = DropTarget::After;
    m_dropTarget.outside = (pt.x >= bounds.x2() - 2);
  }

  if (m_hot.veryBottom)
    m_dropTarget.vhit = DropTarget::VeryBottom;
  else if (pt.y < bounds.y + bounds.h / 2)
    m_dropTarget.vhit = DropTarget::Top;
  // Special drop target for expanded groups
  else if (m_range.type() == Range::kLayers && m_hot.layer >= 0 &&
           m_hot.layer < int(m_rows.size()) && m_rows[m_hot.layer].layer()->isGroup() &&
           static_cast<LayerGroup*>(m_rows[m_hot.layer].layer())->isExpanded()) {
    m_dropTarget.vhit = DropTarget::FirstChild;
  }
  else {
    m_dropTarget.vhit = DropTarget::Bottom;
  }

  if (oldDropTarget != m_dropTarget)
    invalidate();
}

void Timeline::clearClipboardRange()
{
  Doc* clipboard_document;
  DocRange clipboard_range;
  auto clipboard = Clipboard::instance();
  clipboard->getDocumentRangeInfo(&clipboard_document, &clipboard_range);

  if (!m_document || clipboard_document != m_document)
    return;

  clipboard->clearContent();
  m_clipboard_timer.stop();
}

void Timeline::resetAllRanges()
{
  invalidateRange();
  m_range.clearRange();
  m_startRange.clearRange();
  m_dropRange.clearRange();
}

void Timeline::invalidateRange()
{
  if (m_range.enabled()) {
    for (const Layer* layer : m_range.selectedLayers())
      invalidateLayer(layer);
    for (const frame_t frame : m_range.selectedFrames())
      invalidateFrame(col_t(frame));

    invalidateHit(Hit(PART_RANGE_OUTLINE));
  }
}

void Timeline::clearAndInvalidateRange()
{
  if (m_range.enabled()) {
    notify_observers(&TimelineObserver::onBeforeRangeChanged, this);

    invalidateRange();
    m_range.clearRange();
  }
}

app::gen::GlobalPref::Timeline& Timeline::timelinePref() const
{
  return Preferences::instance().timeline;
}

DocumentPreferences& Timeline::docPref() const
{
  return Preferences::instance().document(m_document);
}

skin::SkinTheme* Timeline::skinTheme() const
{
  return SkinTheme::get(this);
}

int Timeline::headerBoxWidth() const
{
  return skinTheme()->dimensions.timelineBaseSize();
}

int Timeline::headerBoxHeight() const
{
  return skinTheme()->dimensions.timelineBaseSize();
}

int Timeline::layerBoxHeight() const
{
  return int(zoom() * skinTheme()->dimensions.timelineBaseSize());
}

int Timeline::frameBoxWidth() const
{
  return int(zoom() * skinTheme()->dimensions.timelineBaseSize());
}

int Timeline::outlineWidth() const
{
  return skinTheme()->dimensions.timelineOutlineWidth();
}

int Timeline::oneTagHeight() const
{
  return font()->height() + 2 * ui::guiscale() + skinTheme()->dimensions.timelineTagsAreaHeight();
}

double Timeline::zoom() const
{
  if (docPref().thumbnails.enabled())
    return m_zoom;
  else
    return 1.0;
}

// Returns the last frame where the frame tag (or tag label) is
// visible in the timeline.
view::col_t Timeline::calcTagVisibleToFrame(Tag* tag) const
{
  col_t frame = getFrameInXPos(getFrameXPos(m_adapter->toColFrame(fr_t(tag->fromFrame()))) +
                               font()->textLength(tag->name()));

  return std::max(frame, m_adapter->toColFrame(fr_t(tag->toFrame())));
}

view::col_t Timeline::lastFrame() const
{
  return std::max(col_t(0), col_t(m_adapter->totalFrames() - 1));
}

int Timeline::topHeight() const
{
  int h = 0;
  if (m_document && m_sprite) {
    h += skinTheme()->dimensions.timelineTopBorder();
    h += oneTagHeight() * visibleTagBands();
  }
  return h;
}

void Timeline::onNewInputPriority(InputChainElement* element, const ui::Message* msg)
{
  // It looks like the user wants to execute commands targeting the
  // ColorBar instead of the Timeline. Here we disable the selected
  // range, so commands like Clear, Copy, Cut, etc. don't target the
  // Timeline and they are sent to the active sprite editor.
  //
  // If the Workspace is selected (an sprite Editor), maybe the user
  // want to move the X/Y position of all cels in the Timeline range.
  // That is why we don't disable the range in this case.
  Workspace* workspace = dynamic_cast<Workspace*>(element);
  if (!workspace) {
    // With Ctrl or Shift we can combine ColorBar selection + Timeline
    // selection.
    if (msg && (msg->ctrlPressed() || msg->shiftPressed()))
      return;

    if (element != this && m_rangeLocks == 0) {
      if (!Preferences::instance().timeline.keepSelection()) {
        invalidateRange();
        m_range.clearRange();
      }
    }
  }
}

bool Timeline::onCanCut(Context* ctx)
{
  return false; // TODO
}

bool Timeline::onCanCopy(Context* ctx)
{
  return m_range.enabled() && ctx->checkFlags(ContextFlags::HasActiveDocument);
}

bool Timeline::onCanPaste(Context* ctx)
{
  return (ctx->clipboard()->format() == ClipboardFormat::DocRange &&
          ctx->checkFlags(ContextFlags::ActiveDocumentIsWritable));
}

bool Timeline::onCanClear(Context* ctx)
{
  return (m_document && m_sprite && m_range.enabled());
}

bool Timeline::onCut(Context* ctx)
{
  return false; // TODO
}

bool Timeline::onCopy(Context* ctx)
{
  if (m_range.enabled()) {
    const ContextReader reader(ctx);
    if (reader.document()) {
      ctx->clipboard()->copyRange(reader, m_range);
      return true;
    }
  }
  return false;
}

bool Timeline::onPaste(Context* ctx, const gfx::Point* position)
{
  auto clipboard = ctx->clipboard();
  if (clipboard->format() == ClipboardFormat::DocRange) {
    // After a paste action, we just remove the marching ant
    // (following paste commands will paste the same source range, but
    // we just disable the marching ants effect).
    if (m_clipboard_timer.isRunning()) {
      m_clipboard_timer.stop();
      m_redrawMarchingAntsOnly = false;
      invalidate();
    }

    clipboard->paste(ctx, true);
    return true;
  }
  else
    return false;
}

bool Timeline::onClear(Context* ctx)
{
  if (!m_document || !m_sprite || !m_range.enabled() ||
      // If the mask is visible the delete command will be handled by
      // the Editor
      m_document->isMaskVisible())
    return false;

  Command* cmd = nullptr;

  switch (m_range.type()) {
    case DocRange::kCels:   cmd = Commands::instance()->byId(CommandId::ClearCel()); break;
    case DocRange::kFrames: cmd = Commands::instance()->byId(CommandId::RemoveFrame()); break;
    case DocRange::kLayers: cmd = Commands::instance()->byId(CommandId::RemoveLayer()); break;
  }

  if (cmd) {
    ctx->executeCommand(cmd);
    return true;
  }
  else
    return false;
}

void Timeline::onCancel(Context* ctx)
{
  if (m_rangeLocks == 0)
    clearAndInvalidateRange();

  clearClipboardRange();
  invalidate();
}

void Timeline::onDragEnter(ui::DragEvent& e)
{
  m_state = STATE_MOVING_RANGE;
}

void Timeline::onDragLeave(ui::DragEvent& e)
{
  m_state = STATE_STANDBY;
  m_range.clearRange();
  m_dropRange.clearRange();
  invalidate();
  flushRedraw();
  os::Event ev;
  os::System::instance()->eventQueue()->queueEvent(ev);
}

void Timeline::onDrag(ui::DragEvent& e)
{
  Widget::onDrag(e);

  m_range.clearRange();
  setHot(hitTest(nullptr, e.position()));
  switch (m_hot.part) {
    case PART_ROW:
    case PART_ROW_EYE_ICON:
    case PART_ROW_CONTINUOUS_ICON:
    case PART_ROW_PADLOCK_ICON:
    case PART_ROW_TEXT:            {
      m_range.startRange(nullptr, -1, Range::kLayers);
      break;
    }
    case PART_CEL:
      m_range.startRange(m_rows[m_hot.layer].layer(), m_hot.frame, Range::kCels);
      m_range.endRange(m_rows[m_hot.layer].layer(), m_hot.frame);
      m_clk = m_hot;
      invalidate();
      break;
    case PART_HEADER_FRAME: m_range.startRange(nullptr, -1, Range::kFrames); break;
  }

  updateDropRange(e.position());
  flushRedraw();
  os::Event ev;
  os::System::instance()->eventQueue()->queueEvent(ev);
}

void Timeline::onDrop(ui::DragEvent& e)
{
  using InsertionPoint = cmd::DropOnTimeline::InsertionPoint;
  using DroppedOn = cmd::DropOnTimeline::DroppedOn;
  Widget::onDrop(e);

  // Determine at which frame and layer the content was dropped on.
  frame_t frame = m_frame;
  layer_t layerIndex = getLayerIndex(m_layer);
  InsertionPoint insert = InsertionPoint::BeforeLayer;
  DroppedOn droppedOn = DroppedOn::Unspecified;
  switch (m_dropRange.type()) {
    case Range::kCels:
      frame = m_hot.frame;
      layerIndex = m_hot.layer;
      droppedOn = DroppedOn::Cel;
      insert = (m_dropTarget.vhit == DropTarget::Top ? InsertionPoint::AfterLayer :
                                                       InsertionPoint::BeforeLayer);
      break;
    case Range::kFrames:
      frame = m_dropRange.firstFrame();
      droppedOn = DroppedOn::Frame;
      if (m_dropTarget.hhit == DropTarget::After)
        frame++;
      break;
    case Range::kLayers:
      droppedOn = DroppedOn::Layer;
      if (m_dropTarget.vhit != DropTarget::VeryBottom) {
        auto* selectedLayer = *m_dropRange.selectedLayers().begin();
        layerIndex = getLayerIndex(selectedLayer);
      }
      insert = (m_dropTarget.vhit == DropTarget::Top ? InsertionPoint::AfterLayer :
                                                       InsertionPoint::BeforeLayer);
      break;
  }

#if _DEBUG
  LOG(LogLevel::VERBOSE, "Dropped at frame: %d, and layerIndex: %d\n", frame, layerIndex);
#endif

  if (e.hasPaths() || e.hasImage()) {
    bool droppedImage = e.hasImage() && !e.hasPaths();
    base::paths paths = e.getPaths();
    auto surface = e.getImage();

    execute_from_ui_thread([=] {
      std::string txmsg = (droppedImage ? "Dropped image on timeline" :
                                          "Dropped paths on timeline");
      Tx tx(m_document, txmsg);
      if (droppedImage) {
        doc::ImageRef image = nullptr;
        convert_surface_to_image(surface.get(), 0, 0, surface->width(), surface->height(), image);
        tx(new cmd::DropOnTimeline(m_document, frame, layerIndex, insert, droppedOn, image));
      }
      else
        tx(new cmd::DropOnTimeline(m_document, frame, layerIndex, insert, droppedOn, paths));
      tx.commit();
      m_document->notifyGeneralUpdate();
    });
    e.handled(true);
  }

  m_state = STATE_STANDBY;
  m_range.clearRange();
  m_dropRange.clearRange();
  invalidate();
  flushRedraw();
  os::Event ev;
  os::System::instance()->eventQueue()->queueEvent(ev);
}

int Timeline::tagFramesDuration(const Tag* tag) const
{
  ASSERT(m_sprite);
  ASSERT(tag);

  const col_t fromFrame = m_adapter->toColFrame(fr_t(tag->fromFrame()));
  const col_t toFrame = m_adapter->toColFrame(fr_t(tag->toFrame()));
  int duration = 0;
  for (col_t f = fromFrame; f <= toFrame; f = col_t(f + 1)) {
    duration += m_adapter->frameDuration(f);
  }
  return duration;
}

int Timeline::selectedFramesDuration() const
{
  ASSERT(m_adapter);

  const col_t nframes = m_adapter->totalFrames();
  int duration = 0;
  for (col_t f = col_t(0); f < nframes; f = col_t(f + 1)) {
    if (isFrameActive(f))
      duration += m_adapter->frameDuration(f);
  }
  return duration; // TODO cache this value
}

void Timeline::setLayerVisibleFlag(const layer_t l, const bool state)
{
  if (!validLayer(l))
    return;

  Row& row = m_rows[l];
  Layer* layer = row.layer();
  ASSERT(layer);
  if (!layer)
    return;

  bool regenRows = false;

  if (layer->isVisible() != state) {
    m_document->setLayerVisibilityWithNotifications(layer, state);

    // Regenerate rows because might change the flag of the children
    // (the flag is propagated to the children in m_inheritedFlags).
    if (layer->isGroup() && layer->isExpanded()) {
      regenRows = true;
    }

    // Show parents too
    if (!row.parentVisible() && state) {
      layer = layer->parent();
      while (layer) {
        if (!layer->isVisible()) {
          m_document->setLayerVisibilityWithNotifications(layer, true);
          regenRows = true;
        }
        layer = layer->parent();
      }
    }
  }

  if (regenRows) {
    regenerateRows();
    invalidate();
  }
}

void Timeline::setLayerEditableFlag(const layer_t l, const bool state)
{
  Row& row = m_rows[l];
  Layer* layer = row.layer();
  ASSERT(layer);
  if (!layer)
    return;

  bool regenRows = false;

  if (layer->isEditable() != state) {
    m_document->setLayerEditableWithNotifications(layer, state);

    if (layer->isGroup() && layer->isExpanded())
      regenRows = true;

    // Make parents editable too
    if (!row.parentEditable() && state) {
      layer = layer->parent();
      while (layer) {
        if (!layer->isEditable()) {
          m_document->setLayerEditableWithNotifications(layer, true);
          regenRows = true;
        }
        layer = layer->parent();
      }
    }
  }

  if (regenRows) {
    regenerateRows();
    invalidate();
  }
}

void Timeline::setLayerContinuousFlag(const layer_t l, const bool state)
{
  Layer* layer = m_rows[l].layer();
  ASSERT(layer);
  if (!layer)
    return;

  if (layer->isImage() && layer->isContinuous() != state) {
    layer->setContinuous(state);
    invalidate();
  }
}

void Timeline::setLayerCollapsedFlag(const layer_t l, const bool state)
{
  Layer* layer = m_rows[l].layer();
  ASSERT(layer);
  if (!layer)
    return;

  if (layer->isGroup() && layer->isCollapsed() != state) {
    layer->setCollapsed(state);
    m_document->notifyLayerGroupCollapseChange(layer);
  }
}

int Timeline::separatorX() const
{
  return std::clamp(m_separator_x * guiscale(),
                    headerBoxWidth(),
                    std::max(bounds().w - guiscale(), headerBoxWidth()));
}

void Timeline::setSeparatorX(int newValue)
{
  m_separator_x = std::max(0, newValue) / guiscale();
}

// Re-constructs the timeline adapter
void Timeline::updateTimelineAdapter(bool allTags)
{
  m_adapter = std::make_unique<view::FullSpriteTimelineAdapter>(m_sprite);
  invalidate();
}

// static
gfx::Color Timeline::highlightColor(const gfx::Color color)
{
  int r, g, b;
  r = gfx::getr(color) + 64; // TODO make this customizable in the theme XML?
  g = gfx::getg(color) + 64;
  b = gfx::getb(color) + 64;
  r = std::clamp(r, 0, 255);
  g = std::clamp(g, 0, 255);
  b = std::clamp(b, 0, 255);
  return gfx::rgba(r, g, b, gfx::geta(color));
}

} // namespace app<|MERGE_RESOLUTION|>--- conflicted
+++ resolved
@@ -2117,7 +2117,6 @@
 
 void Timeline::getDrawableFrames(col_t* firstFrame, col_t* lastFrame)
 {
-<<<<<<< HEAD
   const int availW = (clientBounds().w - m_separator_x);
 
   *firstFrame = getFrameInXPos(viewScroll().x);
@@ -2141,13 +2140,6 @@
 
   // TODO show partial tags
   return (*fromFrame != kNoCol && *toFrame != kNoCol);
-=======
-  *firstFrame = frame_t(viewScroll().x / frameBoxWidth());
-  *lastFrame = frame_t((viewScroll().x + getCelsBounds().w) / frameBoxWidth());
-  // Last drawable frame cannot be greater than the sprite's last frame.
-  if (m_sprite && m_sprite->lastFrame() < *lastFrame)
-    *lastFrame = m_sprite->lastFrame();
->>>>>>> ea000719
 }
 
 void Timeline::drawPart(ui::Graphics* g,
@@ -3020,23 +3012,14 @@
                        separatorX() - headerBoxWidth() * 5,
                        headerBoxHeight());
 
-<<<<<<< HEAD
     case PART_HEADER_FRAME: {
       col_t frame = std::max(firstFrame(), hit.frame);
       return gfx::Rect(
-        bounds.x + separatorX() + m_separator_w - 1 + getFrameXPos(frame) - viewScroll().x,
+        bounds.x + separatorX() + m_separator_w - guiscale() + getFrameXPos(frame) - viewScroll().x,
         bounds.y + y,
         getFrameWidth(frame),
         headerBoxHeight());
     }
-=======
-    case PART_HEADER_FRAME:
-      return gfx::Rect(bounds.x + separatorX() + m_separator_w - guiscale() +
-                         frameBoxWidth() * std::max(firstFrame(), hit.frame) - viewScroll().x,
-                       bounds.y + y,
-                       frameBoxWidth(),
-                       headerBoxHeight());
->>>>>>> ea000719
 
     case PART_ROW:
       if (validLayer(hit.layer)) {
@@ -3091,21 +3074,12 @@
 
     case PART_CEL:
       if (validLayer(hit.layer) && hit.frame >= frame_t(0)) {
-<<<<<<< HEAD
-        return gfx::Rect(
-          bounds.x + separatorX() + m_separator_w - 1 + getFrameXPos(hit.frame) - viewScroll().x,
-          bounds.y + y + headerBoxHeight() + layerBoxHeight() * (lastLayer() - hit.layer) -
-            viewScroll().y,
-          getFrameWidth(hit.frame),
-          layerBoxHeight());
-=======
         return gfx::Rect(bounds.x + separatorX() + m_separator_w - guiscale() +
-                           frameBoxWidth() * hit.frame - viewScroll().x,
+                           getFrameXPos(hit.frame) - viewScroll().x,
                          bounds.y + y + headerBoxHeight() +
                            layerBoxHeight() * (lastLayer() - hit.layer) - viewScroll().y,
-                         frameBoxWidth(),
+                         getFrameWidth(hit.frame),
                          layerBoxHeight());
->>>>>>> ea000719
       }
       break;
 
