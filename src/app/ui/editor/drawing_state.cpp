--- conflicted
+++ resolved
@@ -110,11 +110,7 @@
     (previewLayer &&
      previewLayer->isImage() ?
      static_cast<LayerImage*>(m_toolLoop->getLayer())->blendMode():
-<<<<<<< HEAD
-     BlendMode::NEG_BW)); // To preview the selection ink we use the negative black & white blender
-=======
-     doc::BlendMode::NEG_BW));
->>>>>>> 00be9afc
+     doc::BlendMode::NEG_BW)); // To preview the selection ink we use the negative black & white blender
 
   ASSERT(!m_toolLoopManager->isCanceled());
 
