--- conflicted
+++ resolved
@@ -83,7 +83,11 @@
                                 const ui::MouseMessage* msg,
                                 const tools::Pointer& pointer)
 {
-<<<<<<< HEAD
+  if (msg)
+    m_delayedMouseMove.onMouseDown(msg);
+  else
+    m_delayedMouseMove.initSpritePos(gfx::PointF(pointer.point()));
+
   Tileset* tileset = m_toolLoop->getDstTileset();
 
   // For selection inks we don't use a "the selected layer" for
@@ -91,9 +95,6 @@
   // the top of all layers.
   Layer* previewLayer = (m_toolLoop->getInk()->isSelection() ? nullptr:
                                                                m_toolLoop->getLayer());
-=======
-  m_delayedMouseMove.onMouseDown(msg);
->>>>>>> 26c1a94b
 
   // Prepare preview image (the destination image will be our preview
   // in the tool-loop time, so we can see what we are drawing)
@@ -182,7 +183,7 @@
   // checkStartDrawingStraightLine() with the right-button.
   if (recreateLoop && isCanceled) {
     ASSERT(!m_toolLoopManager);
-    checkStartDrawingStraightLine(editor, &pointer);
+    checkStartDrawingStraightLine(editor, msg, &pointer);
   }
 
   return true;
@@ -192,12 +193,8 @@
 {
   ASSERT(m_toolLoopManager != NULL);
 
-<<<<<<< HEAD
-  tools::Pointer pointer = pointer_from_msg(editor, msg, m_velocity.velocity());
-=======
   m_lastPointer = pointer_from_msg(editor, msg, m_velocity.velocity());
   m_delayedMouseMove.onMouseUp(msg);
->>>>>>> 26c1a94b
 
   // Selection tools with Replace mode are cancelled with a simple click.
   // ("one point" controller selection tool i.e. the magic wand, and
@@ -212,11 +209,6 @@
       m_type == DrawingType::SelectTiles ||
       (editor->getToolLoopModifiers() != tools::ToolLoopModifiers::kReplaceSelection &&
        editor->getToolLoopModifiers() != tools::ToolLoopModifiers::kIntersectSelection)) {
-<<<<<<< HEAD
-    m_lastPointer = pointer;
-
-=======
->>>>>>> 26c1a94b
     // Notify the release of the mouse button to the tool loop
     // manager. This is the correct way to say "the user finishes the
     // drawing trace correctly".
@@ -238,7 +230,7 @@
   // button, if the Shift key is pressed, the whole ToolLoop starts
   // again.
   if (Preferences::instance().editor.straightLinePreview())
-    checkStartDrawingStraightLine(editor, &pointer);
+    checkStartDrawingStraightLine(editor, msg, &m_lastPointer);
 
   return true;
 }
@@ -259,7 +251,7 @@
   // Update velocity sensor.
   m_velocity.updateWithDisplayPoint(msg->position());
 
-  m_lastPointer = tools::Pointer(m_delayedMouseMove.spritePos(),
+  m_lastPointer = tools::Pointer(gfx::Point(m_delayedMouseMove.spritePos()),
                                  m_velocity.velocity(),
                                  button_from_msg(msg),
                                  msg->pointerType(),
@@ -273,10 +265,11 @@
 }
 
 void DrawingState::onCommitMouseMove(Editor* editor,
-                                     const gfx::Point& spritePos)
+                                     const gfx::PointF& spritePos)
 {
   if (m_toolLoop &&
-      !m_toolLoop->isCanceled()) {
+      m_toolLoopManager &&
+      !m_toolLoopManager->isCanceled()) {
     handleMouseMovement();
   }
 }
@@ -362,7 +355,6 @@
     m_toolLoop->validateDstImage(rgn);
 }
 
-<<<<<<< HEAD
 bool DrawingState::getGridBounds(Editor* editor, gfx::Rect& gridBounds)
 {
   if (m_toolLoop) {
@@ -373,10 +365,7 @@
     return false;
 }
 
-void DrawingState::handleMouseMovement(const tools::Pointer& pointer)
-=======
 void DrawingState::handleMouseMovement()
->>>>>>> 26c1a94b
 {
   m_mouseMoveReceived = true;
 
