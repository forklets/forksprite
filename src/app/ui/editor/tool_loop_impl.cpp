--- conflicted
+++ resolved
@@ -126,14 +126,12 @@
   doc::color_t m_secondaryColor;
   tools::DynamicsOptions m_dynamics;
 
-<<<<<<< HEAD
+  // Modifiers that can be used with scripts
+  tools::ToolLoopModifiers m_staticToolModifiers;
+
   // Visible region (on the screen) of the all editors showing the
   // given document.
   gfx::Region m_allVisibleRgn;
-=======
-  // Modifiers that can be used with scripts
-  tools::ToolLoopModifiers m_staticToolModifiers;
->>>>>>> d7a1c71d
 
 public:
   ToolLoopBase(Editor* editor,
