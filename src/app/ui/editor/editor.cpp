// Aseprite
// Copyright (C) 2001-2016  David Capello
//
// This program is distributed under the terms of
// the End-User License Agreement for Aseprite.

#ifdef HAVE_CONFIG_H
#include "config.h"
#endif

#include "app/ui/editor/editor.h"

#include "app/app.h"
#include "app/color.h"
#include "app/color_picker.h"
#include "app/color_utils.h"
#include "app/commands/commands.h"
#include "app/commands/params.h"
#include "app/console.h"
#include "app/ini_file.h"
#include "app/modules/editors.h"
#include "app/modules/gfx.h"
#include "app/modules/gui.h"
#include "app/modules/palettes.h"
#include "app/pref/preferences.h"
#include "app/tools/active_tool.h"
#include "app/tools/ink.h"
#include "app/tools/tool.h"
#include "app/tools/tool_box.h"
#include "app/ui/color_bar.h"
#include "app/ui/context_bar.h"
#include "app/ui/editor/drawing_state.h"
#include "app/ui/editor/editor_customization_delegate.h"
#include "app/ui/editor/editor_decorator.h"
#include "app/ui/editor/glue.h"
#include "app/ui/editor/moving_pixels_state.h"
#include "app/ui/editor/pixels_movement.h"
#include "app/ui/editor/play_state.h"
#include "app/ui/editor/standby_state.h"
#include "app/ui/main_window.h"
#include "app/ui/skin/skin_theme.h"
#include "app/ui/status_bar.h"
#include "app/ui/toolbar.h"
#include "app/ui_context.h"
#include "base/bind.h"
#include "base/chrono.h"
#include "base/convert_to.h"
#include "base/unique_ptr.h"
#include "doc/conversion_she.h"
#include "doc/doc.h"
#include "doc/document_event.h"
#include "doc/mask_boundaries.h"
#include "she/surface.h"
#include "she/system.h"
#include "ui/ui.h"

#include <cmath>
#include <cstdio>

namespace app {

using namespace app::skin;
using namespace gfx;
using namespace ui;
using namespace render;

// TODO these should be grouped in some kind of "performance counters"
static base::Chrono renderChrono;
static double renderElapsed = 0.0;

class EditorPreRenderImpl : public EditorPreRender {
public:
  EditorPreRenderImpl(Editor* editor, Image* image,
                      const Point& offset,
                      const Projection& proj)
    : m_editor(editor)
    , m_image(image)
    , m_offset(offset)
    , m_proj(proj) {
  }

  Editor* getEditor() override {
    return m_editor;
  }

  Image* getImage() override {
    return m_image;
  }

  void fillRect(const gfx::Rect& rect, uint32_t rgbaColor, int opacity) override
  {
    blend_rect(
      m_image,
      m_offset.x + m_proj.applyX(rect.x),
      m_offset.y + m_proj.applyY(rect.y),
      m_offset.x + m_proj.applyX(rect.x+rect.w) - 1,
      m_offset.y + m_proj.applyY(rect.y+rect.h) - 1, rgbaColor, opacity);
  }

private:
  Editor* m_editor;
  Image* m_image;
  Point m_offset;
  Projection m_proj;
};

class EditorPostRenderImpl : public EditorPostRender {
public:
  EditorPostRenderImpl(Editor* editor, Graphics* g)
    : m_editor(editor)
    , m_g(g) {
  }

  Editor* getEditor() override {
    return m_editor;
  }

  void drawLine(int x1, int y1, int x2, int y2, gfx::Color screenColor) override {
    gfx::Point a(x1, y1);
    gfx::Point b(x2, y2);
    a = m_editor->editorToScreen(a);
    b = m_editor->editorToScreen(b);
    gfx::Rect bounds = m_editor->bounds();
    a.x -= bounds.x;
    a.y -= bounds.y;
    b.x -= bounds.x;
    b.y -= bounds.y;
    m_g->drawLine(screenColor, a, b);
  }

  void drawRectXor(const gfx::Rect& rc) override {
    gfx::Rect rc2 = m_editor->editorToScreen(rc);
    gfx::Rect bounds = m_editor->bounds();
    rc2.x -= bounds.x;
    rc2.y -= bounds.y;

    m_g->setDrawMode(Graphics::DrawMode::Xor);
    m_g->drawRect(gfx::rgba(255, 255, 255), rc2);
    m_g->setDrawMode(Graphics::DrawMode::Solid);
  }

private:
  Editor* m_editor;
  Graphics* m_g;
};

// static
doc::ImageBufferPtr Editor::m_renderBuffer;

// static
AppRender Editor::m_renderEngine;

Editor::Editor(Document* document, EditorFlags flags)
  : Widget(editor_type())
  , m_state(new StandbyState())
  , m_decorator(NULL)
  , m_document(document)
  , m_sprite(m_document->sprite())
  , m_layer(m_sprite->root()->firstLayer())
  , m_frame(frame_t(0))
  , m_docPref(Preferences::instance().document(document))
  , m_brushPreview(this)
  , m_lastDrawingPosition(-1, -1)
  , m_toolLoopModifiers(tools::ToolLoopModifiers::kNone)
  , m_padding(0, 0)
  , m_antsTimer(100, this)
  , m_antsOffset(0)
  , m_customizationDelegate(NULL)
  , m_docView(NULL)
  , m_flags(flags)
  , m_secondaryButton(false)
  , m_aniSpeed(1.0)
{
  m_proj.setPixelRatio(m_sprite->pixelRatio());

  // Add the first state into the history.
  m_statesHistory.push(m_state);

  this->setFocusStop(true);

  App::instance()->activeToolManager()->add_observer(this);

  m_fgColorChangeConn =
    Preferences::instance().colorBar.fgColor.AfterChange.connect(
      base::Bind<void>(&Editor::onFgColorChange, this));

  m_contextBarBrushChangeConn =
    App::instance()->contextBar()->BrushChange.connect(
      base::Bind<void>(&Editor::onContextBarBrushChange, this));

  // Restore last site in preferences
  {
    frame_t preferredFrame = m_docPref.site.frame();
    if (preferredFrame >= 0 && preferredFrame <= m_sprite->lastFrame())
      setFrame(preferredFrame);

    LayerList layers = m_sprite->allBrowsableLayers();
    layer_t layerIndex = m_docPref.site.layer();
    if (layerIndex >= 0 && layerIndex < int(layers.size()))
      setLayer(layers[layerIndex]);
  }

  m_tiledConn = m_docPref.tiled.AfterChange.connect(base::Bind<void>(&Editor::invalidate, this));
  m_gridConn = m_docPref.grid.AfterChange.connect(base::Bind<void>(&Editor::invalidate, this));
  m_pixelGridConn = m_docPref.pixelGrid.AfterChange.connect(base::Bind<void>(&Editor::invalidate, this));
  m_bgConn = m_docPref.bg.AfterChange.connect(base::Bind<void>(&Editor::invalidate, this));
  m_onionskinConn = m_docPref.onionskin.AfterChange.connect(base::Bind<void>(&Editor::invalidate, this));
  m_symmetryModeConn = Preferences::instance().symmetryMode.enabled.AfterChange.connect(base::Bind<void>(&Editor::invalidateIfActive, this));
  m_showExtrasConn =
    m_docPref.show.AfterChange.connect(
      base::Bind<void>(&Editor::onShowExtrasChange, this));

  m_document->add_observer(this);

  m_state->onEnterState(this);
}

Editor::~Editor()
{
  if (m_document && m_sprite) {
    LayerList layers = m_sprite->allBrowsableLayers();
    layer_t layerIndex = doc::find_layer_index(layers, layer());

    m_docPref.site.frame(frame());
    m_docPref.site.layer(layerIndex);
  }

  m_observers.notifyDestroyEditor(this);
  m_document->remove_observer(this);
  App::instance()->activeToolManager()->remove_observer(this);

  setCustomizationDelegate(NULL);

  m_antsTimer.stop();
}

void Editor::destroyEditorSharedInternals()
{
  m_renderBuffer.reset();
}

bool Editor::isActive() const
{
  return (current_editor == this);
}

WidgetType editor_type()
{
  static WidgetType type = kGenericWidget;
  if (type == kGenericWidget)
    type = register_widget_type();
  return type;
}

void Editor::setStateInternal(const EditorStatePtr& newState)
{
  m_brushPreview.hide();

  // Fire before change state event, set the state, and fire after
  // change state event.
  EditorState::LeaveAction leaveAction =
    m_state->onLeaveState(this, newState.get());

  // Push a new state
  if (newState) {
    if (leaveAction == EditorState::DiscardState)
      m_statesHistory.pop();

    m_statesHistory.push(newState);
    m_state = newState;
  }
  // Go to previous state
  else {
    m_state->onBeforePopState(this);

    // Save the current state into "m_deletedStates" just to keep a
    // reference to it to avoid delete it right now. We'll delete it
    // in the next Editor::onProcessMessage().
    //
    // This is necessary for PlayState because it removes itself
    // calling Editor::stop() from PlayState::onPlaybackTick(). If we
    // delete the PlayState inside the "Tick" timer signal, the
    // program will crash (because we're iterating the
    // PlayState::m_playTimer slots).
    m_deletedStates.push(m_state);

    m_statesHistory.pop();
    m_state = m_statesHistory.top();
  }

  ASSERT(m_state);

  // Change to the new state.
  m_state->onEnterState(this);

  // Notify observers
  m_observers.notifyStateChanged(this);

  // Redraw layer edges
  if (m_docPref.show.layerEdges())
    invalidate();

  // Setup the new mouse cursor
  setCursor(ui::get_mouse_position());

  updateStatusBar();
}

void Editor::setState(const EditorStatePtr& newState)
{
  setStateInternal(newState);
}

void Editor::backToPreviousState()
{
  setStateInternal(EditorStatePtr(NULL));
}

void Editor::getInvalidDecoratoredRegion(gfx::Region& region)
{
  // Remove decorated region that cannot be just moved because it
  // must be redrawn in another position when the Editor's scroll
  // changes (e.g. symmetry handles).
  if ((m_flags & kShowDecorators) && m_decorator)
    m_decorator->getInvalidDecoratoredRegion(this, region);
}

void Editor::setLayer(const Layer* layer)
{
  bool changed = (m_layer != layer);

  m_observers.notifyBeforeLayerChanged(this);
  m_layer = const_cast<Layer*>(layer);
  m_observers.notifyAfterLayerChanged(this);

  if (m_document && changed) {
    if (// If the onion skinning depends on the active layer
        m_docPref.onionskin.currentLayer() ||
        // If the user want to see the active layer edges...
        m_docPref.show.layerEdges() ||
        // If there is a different opacity for nonactive-layers
        Preferences::instance().experimental.nonactiveLayersOpacity() < 255) {
      // We've to redraw the whole editor
      invalidate();
    }
  }

  // The active layer has changed.
  if (isActive())
    UIContext::instance()->notifyActiveSiteChanged();

  updateStatusBar();
}

void Editor::setFrame(frame_t frame)
{
  if (m_frame == frame)
    return;

  m_observers.notifyBeforeFrameChanged(this);
  {
    HideBrushPreview hide(m_brushPreview);
    m_frame = frame;
  }
  m_observers.notifyAfterFrameChanged(this);

  // The active frame has changed.
  if (isActive())
    UIContext::instance()->notifyActiveSiteChanged();

  invalidate();
  updateStatusBar();
}

void Editor::getSite(Site* site) const
{
  site->document(m_document);
  site->sprite(m_sprite);
  site->layer(m_layer);
  site->frame(m_frame);
}

Site Editor::getSite() const
{
  Site site;
  getSite(&site);
  return site;
}

void Editor::setZoom(const render::Zoom& zoom)
{
  if (m_proj.zoom() != zoom) {
    m_proj.setZoom(zoom);
    notifyZoomChanged();
  }
  else {
    // Just copy the zoom as the internal "Zoom::m_internalScale"
    // value might be different and we want to keep this value updated
    // for better zooming experience in StateWithWheelBehavior.
    m_proj.setZoom(zoom);
  }
}

void Editor::setDefaultScroll()
{
  View* view = View::getView(this);
  Rect vp = view->viewportBounds();

  setEditorScroll(
    gfx::Point(
      m_padding.x - vp.w/2 + m_proj.applyX(m_sprite->width())/2,
      m_padding.y - vp.h/2 + m_proj.applyY(m_sprite->height())/2));
}

void Editor::setScrollAndZoomToFitScreen()
{
  View* view = View::getView(this);
  Rect vp = view->viewportBounds();
  Zoom zoom = m_proj.zoom();

  if (float(vp.w) / float(m_sprite->width()) <
      float(vp.h) / float(m_sprite->height())) {
    if (vp.w < m_proj.applyX(m_sprite->width())) {
      while (vp.w < m_proj.applyX(m_sprite->width())) {
        if (!zoom.out())
          break;
        m_proj.setZoom(zoom);
      }
    }
    else if (vp.w > m_proj.applyX(m_sprite->width())) {
      bool out = true;
      while (vp.w > m_proj.applyX(m_sprite->width())) {
        if (!zoom.in()) {
          out = false;
          break;
        }
        m_proj.setZoom(zoom);
      }
      if (out) {
        zoom.out();
        m_proj.setZoom(zoom);
      }
    }
  }
  else {
    if (vp.h < m_proj.applyY(m_sprite->height())) {
      while (vp.h < m_proj.applyY(m_sprite->height())) {
        if (!zoom.out())
          break;
        m_proj.setZoom(zoom);
      }
    }
    else if (vp.h > m_proj.applyY(m_sprite->height())) {
      bool out = true;
      while (vp.h > m_proj.applyY(m_sprite->height())) {
        if (!zoom.in()) {
          out = false;
          break;
        }
        m_proj.setZoom(zoom);
      }
      if (out) {
        zoom.out();
        m_proj.setZoom(zoom);
      }
    }
  }

  updateEditor();
  setEditorScroll(
    gfx::Point(
      m_padding.x - vp.w/2 + m_proj.applyX(m_sprite->width())/2,
      m_padding.y - vp.h/2 + m_proj.applyY(m_sprite->height())/2));
}

// Sets the scroll position of the editor
void Editor::setEditorScroll(const gfx::Point& scroll)
{
  View::getView(this)->setViewScroll(scroll);
}

void Editor::setEditorZoom(const render::Zoom& zoom)
{
  setZoomAndCenterInMouse(
    zoom, ui::get_mouse_position(),
    Editor::ZoomBehavior::CENTER);
}

void Editor::updateEditor()
{
  View::getView(this)->updateView();
}

void Editor::drawOneSpriteUnclippedRect(ui::Graphics* g, const gfx::Rect& spriteRectToDraw, int dx, int dy)
{
  // Clip from sprite and apply zoom
  gfx::Rect rc = m_sprite->bounds().createIntersection(spriteRectToDraw);
  rc = m_proj.apply(rc);

  int dest_x = dx + m_padding.x + rc.x;
  int dest_y = dy + m_padding.y + rc.y;

  // Clip from graphics/screen
  const gfx::Rect& clip = g->getClipBounds();
  if (dest_x < clip.x) {
    rc.x += clip.x - dest_x;
    rc.w -= clip.x - dest_x;
    dest_x = clip.x;
  }
  if (dest_y < clip.y) {
    rc.y += clip.y - dest_y;
    rc.h -= clip.y - dest_y;
    dest_y = clip.y;
  }
  if (dest_x+rc.w > clip.x+clip.w) {
    rc.w = clip.x+clip.w-dest_x;
  }
  if (dest_y+rc.h > clip.y+clip.h) {
    rc.h = clip.y+clip.h-dest_y;
  }

  if (rc.isEmpty())
    return;

  // Generate the rendered image
  if (!m_renderBuffer)
    m_renderBuffer.reset(new doc::ImageBuffer());

  base::UniquePtr<Image> rendered(NULL);
  try {
    // Generate a "expose sprite pixels" notification. This is used by
    // tool managers that need to validate this region (copy pixels from
    // the original cel) before it can be used by the RenderEngine.
    {
      gfx::Rect expose = m_proj.remove(rc);

      // If the zoom level is less than 100%, we add extra pixels to
      // the exposed area. Those pixels could be shown in the
      // rendering process depending on each cel position.
      // E.g. when we are drawing in a cel with position < (0,0)
      if (m_proj.scaleX() < 1.0)
        expose.enlargeXW(int(1./m_proj.scaleX()));
      // If the zoom level is more than %100 we add an extra pixel to
      // expose just in case the zoom requires to display it.  Note:
      // this is really necessary to avoid showing invalid destination
      // areas in ToolLoopImpl.
      else if (m_proj.scaleX() > 1.0)
        expose.enlargeXW(1);

      if (m_proj.scaleY() < 1.0)
        expose.enlargeYH(int(1./m_proj.scaleY()));
      else if (m_proj.scaleY() > 1.0)
        expose.enlargeYH(1);

      m_document->notifyExposeSpritePixels(m_sprite, gfx::Region(expose));
    }

    // Create a temporary RGB bitmap to draw all to it
    rendered.reset(Image::create(IMAGE_RGB, rc.w, rc.h, m_renderBuffer));

    m_renderEngine.setRefLayersVisiblity(true);
    m_renderEngine.setSelectedLayer(m_layer);
    m_renderEngine.setNonactiveLayersOpacity(Preferences::instance().experimental.nonactiveLayersOpacity());
    m_renderEngine.setProjection(m_proj);
    m_renderEngine.setupBackground(m_document, rendered->pixelFormat());
    m_renderEngine.disableOnionskin();

    if ((m_flags & kShowOnionskin) == kShowOnionskin) {
      if (m_docPref.onionskin.active()) {
        OnionskinOptions opts(
          (m_docPref.onionskin.type() == app::gen::OnionskinType::MERGE ?
           render::OnionskinType::MERGE:
           (m_docPref.onionskin.type() == app::gen::OnionskinType::RED_BLUE_TINT ?
            render::OnionskinType::RED_BLUE_TINT:
            render::OnionskinType::NONE)));

        opts.position(m_docPref.onionskin.position());
        opts.prevFrames(m_docPref.onionskin.prevFrames());
        opts.nextFrames(m_docPref.onionskin.nextFrames());
        opts.opacityBase(m_docPref.onionskin.opacityBase());
        opts.opacityStep(m_docPref.onionskin.opacityStep());
        opts.layer(m_docPref.onionskin.currentLayer() ? m_layer: nullptr);

        FrameTag* tag = nullptr;
        if (m_docPref.onionskin.loopTag())
          tag = m_sprite->frameTags().innerTag(m_frame);
        opts.loopTag(tag);

        m_renderEngine.setOnionskin(opts);
      }
    }

    ExtraCelRef extraCel = m_document->extraCel();
    if (extraCel && extraCel->type() != render::ExtraType::NONE) {
      m_renderEngine.setExtraImage(
        extraCel->type(),
        extraCel->cel(),
        extraCel->image(),
        extraCel->blendMode(),
        m_layer, m_frame);
    }

    m_renderEngine.renderSprite(
      rendered, m_sprite, m_frame, gfx::Clip(0, 0, rc));

    m_renderEngine.removeExtraImage();
  }
  catch (const std::exception& e) {
    Console::showException(e);
  }

  if (rendered) {
    // Pre-render decorator.
    if ((m_flags & kShowDecorators) && m_decorator) {
      EditorPreRenderImpl preRender(this, rendered,
                                    Point(-rc.x, -rc.y), m_proj);
      m_decorator->preRenderDecorator(&preRender);
    }

    // Convert the render to a she::Surface
    static she::Surface* tmp;
    if (!tmp || tmp->width() < rc.w || tmp->height() < rc.h) {
      if (tmp)
        tmp->dispose();

      tmp = she::instance()->createRgbaSurface(rc.w, rc.h);
    }

    if (tmp->nativeHandle()) {
      convert_image_to_surface(rendered, m_sprite->palette(m_frame),
        tmp, 0, 0, 0, 0, rc.w, rc.h);

      g->blit(tmp, 0, 0, dest_x, dest_y, rc.w, rc.h);

      m_brushPreview.invalidateRegion(
        gfx::Region(
          gfx::Rect(dest_x, dest_y, rc.w, rc.h)));
    }
  }
}

void Editor::drawSpriteUnclippedRect(ui::Graphics* g, const gfx::Rect& _rc)
{
  gfx::Rect rc = _rc;
  // For odd zoom scales minor than 100% we have to add an extra window
  // just to make sure the whole rectangle is drawn.
  if (m_proj.scaleX() < 1.0) rc.w += int(1./m_proj.scaleX());
  if (m_proj.scaleY() < 1.0) rc.h += int(1./m_proj.scaleY());

  gfx::Rect client = clientBounds();
  gfx::Rect spriteRect(
    client.x + m_padding.x,
    client.y + m_padding.y,
    m_proj.applyX(m_sprite->width()),
    m_proj.applyY(m_sprite->height()));
  gfx::Rect enclosingRect = spriteRect;

  // Draw the main sprite at the center.
  drawOneSpriteUnclippedRect(g, rc, 0, 0);

  gfx::Region outside(client);
  outside.createSubtraction(outside, gfx::Region(spriteRect));

  // Document preferences
  if (int(m_docPref.tiled.mode()) & int(filters::TiledMode::X_AXIS)) {
    drawOneSpriteUnclippedRect(g, rc, -spriteRect.w, 0);
    drawOneSpriteUnclippedRect(g, rc, +spriteRect.w, 0);

    enclosingRect = gfx::Rect(spriteRect.x-spriteRect.w, spriteRect.y, spriteRect.w*3, spriteRect.h);
    outside.createSubtraction(outside, gfx::Region(enclosingRect));
  }

  if (int(m_docPref.tiled.mode()) & int(filters::TiledMode::Y_AXIS)) {
    drawOneSpriteUnclippedRect(g, rc, 0, -spriteRect.h);
    drawOneSpriteUnclippedRect(g, rc, 0, +spriteRect.h);

    enclosingRect = gfx::Rect(spriteRect.x, spriteRect.y-spriteRect.h, spriteRect.w, spriteRect.h*3);
    outside.createSubtraction(outside, gfx::Region(enclosingRect));
  }

  if (m_docPref.tiled.mode() == filters::TiledMode::BOTH) {
    drawOneSpriteUnclippedRect(g, rc, -spriteRect.w, -spriteRect.h);
    drawOneSpriteUnclippedRect(g, rc, +spriteRect.w, -spriteRect.h);
    drawOneSpriteUnclippedRect(g, rc, -spriteRect.w, +spriteRect.h);
    drawOneSpriteUnclippedRect(g, rc, +spriteRect.w, +spriteRect.h);

    enclosingRect = gfx::Rect(
      spriteRect.x-spriteRect.w,
      spriteRect.y-spriteRect.h, spriteRect.w*3, spriteRect.h*3);
    outside.createSubtraction(outside, gfx::Region(enclosingRect));
  }

  // Fill the outside (parts of the editor that aren't covered by the
  // sprite).
  SkinTheme* theme = static_cast<SkinTheme*>(this->theme());
  if (m_flags & kShowOutside) {
    g->fillRegion(theme->colors.editorFace(), outside);
  }

  // Grids
  {
    // Clipping
    gfx::Rect cliprc = editorToScreen(rc).offset(-bounds().origin());
    cliprc = cliprc.createIntersection(spriteRect);
    if (!cliprc.isEmpty()) {
      IntersectClip clip(g, cliprc);

      // Draw the pixel grid
      if ((m_proj.zoom().scale() > 2.0) && m_docPref.show.pixelGrid()) {
        int alpha = m_docPref.pixelGrid.opacity();

        if (m_docPref.pixelGrid.autoOpacity()) {
          alpha = int(alpha * (m_proj.zoom().scale()-2.) / (16.-2.));
          alpha = MID(0, alpha, 255);
        }

        drawGrid(g, enclosingRect, Rect(0, 0, 1, 1),
          m_docPref.pixelGrid.color(), alpha);
      }

      // Draw the grid
      if (m_docPref.show.grid()) {
        gfx::Rect gridrc = m_docPref.grid.bounds();
        if (m_proj.applyX(gridrc.w) > 2 &&
            m_proj.applyY(gridrc.h) > 2) {
          int alpha = m_docPref.grid.opacity();

          if (m_docPref.grid.autoOpacity()) {
            double len = (m_proj.applyX(gridrc.w) +
                          m_proj.applyY(gridrc.h)) / 2.;
            alpha = int(alpha * len / 32.);
            alpha = MID(0, alpha, 255);
          }

          if (alpha > 8)
            drawGrid(g, enclosingRect, m_docPref.grid.bounds(),
              m_docPref.grid.color(), alpha);
        }
      }
    }
  }

  // Symmetry mode
  if (isActive() &&
      (m_flags & Editor::kShowSymmetryLine) &&
      Preferences::instance().symmetryMode.enabled()) {
    switch (m_docPref.symmetry.mode()) {
      case app::gen::SymmetryMode::NONE:
        // Do nothing
        break;
      case app::gen::SymmetryMode::HORIZONTAL: {
        double x = m_docPref.symmetry.xAxis();
        if (x > 0) {
          gfx::Color color = color_utils::color_for_ui(m_docPref.grid.color());
          g->drawVLine(color,
<<<<<<< HEAD
                       spriteRect.x + m_proj.applyX(x),
=======
                       spriteRect.x + m_zoom.apply<double>(x),
>>>>>>> 20a9df08
                       enclosingRect.y,
                       enclosingRect.h);
        }
        break;
      }
      case app::gen::SymmetryMode::VERTICAL: {
        double y = m_docPref.symmetry.yAxis();
        if (y > 0) {
          gfx::Color color = color_utils::color_for_ui(m_docPref.grid.color());
          g->drawHLine(color,
                       enclosingRect.x,
<<<<<<< HEAD
                       spriteRect.y + m_proj.applyY(y),
=======
                       spriteRect.y + m_zoom.apply<double>(y),
>>>>>>> 20a9df08
                       enclosingRect.w);
        }
        break;
      }
    }
  }

  if (m_flags & kShowOutside) {
    // Draw the borders that enclose the sprite.
    enclosingRect.enlarge(1);
    g->drawRect(theme->colors.editorSpriteBorder(), enclosingRect);
    g->drawHLine(
      theme->colors.editorSpriteBottomBorder(),
      enclosingRect.x, enclosingRect.y+enclosingRect.h, enclosingRect.w);
  }

  // Draw active cel edges
  if (m_docPref.show.layerEdges() &&
      // Show layer edges only on "standby" like states where brush
      // preview is shown (e.g. with this we avoid to showing the
      // edges in states like DrawingState, etc.).
      m_state->requireBrushPreview()) {
    Cel* cel = (m_layer ? m_layer->cel(m_frame): nullptr);
    if (cel) {
      gfx::Rect layerEdges;
      if (m_layer->isReference()) {
        layerEdges = editorToScreenF(cel->boundsF()).offset(gfx::PointF(-bounds().origin()));
      }
      else {
        layerEdges = editorToScreen(cel->bounds()).offset(-bounds().origin());
      }
      g->drawRect(theme->colors.editorLayerEdges(), layerEdges);
    }
  }

  // Draw the mask
  if (m_document->getMaskBoundaries())
    drawMask(g);

  // Post-render decorator.
  if ((m_flags & kShowDecorators) && m_decorator) {
    EditorPostRenderImpl postRender(this, g);
    m_decorator->postRenderDecorator(&postRender);
  }
}

void Editor::drawSpriteClipped(const gfx::Region& updateRegion)
{
  Region screenRegion;
  getDrawableRegion(screenRegion, kCutTopWindows);

  ScreenGraphics screenGraphics;
  GraphicsPtr editorGraphics = getGraphics(clientBounds());

  for (const Rect& updateRect : updateRegion) {
    for (const Rect& screenRect : screenRegion) {
      IntersectClip clip(&screenGraphics, screenRect);
      if (clip)
        drawSpriteUnclippedRect(editorGraphics.get(), updateRect);
    }
  }
}

/**
 * Draws the boundaries, really this routine doesn't use the "mask"
 * field of the sprite, only the "bound" field (so you can have other
 * mask in the sprite and could be showed other boundaries), to
 * regenerate boundaries, use the sprite_generate_mask_boundaries()
 * routine.
 */
void Editor::drawMask(Graphics* g)
{
  if ((m_flags & kShowMask) == 0 ||
      !m_docPref.show.selectionEdges())
    return;

  ASSERT(m_document->getMaskBoundaries());

  int x = m_padding.x;
  int y = m_padding.y;

  for (const auto& seg : *m_document->getMaskBoundaries()) {
    CheckedDrawMode checked(g, m_antsOffset);
    gfx::Rect bounds = m_proj.apply(seg.bounds());

    if (m_proj.scaleX() >= 1.0) {
      if (!seg.open() && seg.vertical())
        --bounds.x;
    }

    if (m_proj.scaleY() >= 1.0) {
      if (!seg.open() && !seg.vertical())
        --bounds.y;
    }

    // The color doesn't matter, we are using CheckedDrawMode
    if (seg.vertical())
      g->drawVLine(gfx::rgba(0, 0, 0), x+bounds.x, y+bounds.y, bounds.h);
    else
      g->drawHLine(gfx::rgba(0, 0, 0), x+bounds.x, y+bounds.y, bounds.w);
  }
}

void Editor::drawMaskSafe()
{
  if ((m_flags & kShowMask) == 0)
    return;

  if (isVisible() &&
      m_document &&
      m_document->getMaskBoundaries()) {
    Region region;
    getDrawableRegion(region, kCutTopWindows);
    region.offset(-bounds().origin());

    HideBrushPreview hide(m_brushPreview);
    GraphicsPtr g = getGraphics(clientBounds());

    for (const gfx::Rect& rc : region) {
      IntersectClip clip(g.get(), rc);
      if (clip)
        drawMask(g.get());
    }
  }
}

void Editor::drawGrid(Graphics* g, const gfx::Rect& spriteBounds, const Rect& gridBounds, const app::Color& color, int alpha)
{
  if ((m_flags & kShowGrid) == 0)
    return;

  // Copy the grid bounds
  Rect grid(gridBounds);
  if (grid.w < 1 || grid.h < 1)
    return;

  // Move the grid bounds to a non-negative position.
  if (grid.x < 0) grid.x += (ABS(grid.x)/grid.w+1) * grid.w;
  if (grid.y < 0) grid.y += (ABS(grid.y)/grid.h+1) * grid.h;

  // Change the grid position to the first grid's tile
  grid.setOrigin(Point((grid.x % grid.w) - grid.w,
                       (grid.y % grid.h) - grid.h));
  if (grid.x < 0) grid.x += grid.w;
  if (grid.y < 0) grid.y += grid.h;

  // Convert the "grid" rectangle to screen coordinates
  grid = editorToScreen(grid);
  if (grid.w < 1 || grid.h < 1)
    return;

  // Adjust for client area
  gfx::Rect bounds = this->bounds();
  grid.offset(-bounds.origin());

  while (grid.x-grid.w >= spriteBounds.x) grid.x -= grid.w;
  while (grid.y-grid.h >= spriteBounds.y) grid.y -= grid.h;

  // Get the grid's color
  gfx::Color grid_color = color_utils::color_for_ui(color);
  grid_color = gfx::rgba(
    gfx::getr(grid_color),
    gfx::getg(grid_color),
    gfx::getb(grid_color), alpha);

  // Draw horizontal lines
  int x1 = spriteBounds.x;
  int y1 = grid.y;
  int x2 = spriteBounds.x + spriteBounds.w;
  int y2 = spriteBounds.y + spriteBounds.h;

  for (int c=y1; c<=y2; c+=grid.h)
    g->drawHLine(grid_color, x1, c, spriteBounds.w);

  // Draw vertical lines
  x1 = grid.x;
  y1 = spriteBounds.y;

  for (int c=x1; c<=x2; c+=grid.w)
    g->drawVLine(grid_color, c, y1, spriteBounds.h);
}

void Editor::flashCurrentLayer()
{
  if (!Preferences::instance().experimental.flashLayer())
    return;

  Site site = getSite();

  int x, y;
  const Image* src_image = site.image(&x, &y);
  if (src_image) {
    m_renderEngine.removePreviewImage();

    ExtraCelRef extraCel(new ExtraCel);
    extraCel->create(m_sprite, m_sprite->bounds(), m_frame, 255);
    extraCel->setType(render::ExtraType::COMPOSITE);
    extraCel->setBlendMode(BlendMode::NEG_BW);

    Image* flash_image = extraCel->image();
    clear_image(flash_image, flash_image->maskColor());
    copy_image(flash_image, src_image, x, y);

    {
      ExtraCelRef oldExtraCel = m_document->extraCel();
      m_document->setExtraCel(extraCel);
      drawSpriteClipped(gfx::Region(
                          gfx::Rect(0, 0, m_sprite->width(), m_sprite->height())));
      manager()->flipDisplay();
      m_document->setExtraCel(oldExtraCel);
    }

    invalidate();
  }
}

gfx::Point Editor::autoScroll(MouseMessage* msg, AutoScroll dir)
{
  gfx::Point mousePos = msg->position();
  if (!Preferences::instance().editor.autoScroll())
    return mousePos;

  // Hide the brush preview
  //HideBrushPreview hide(editor->brushPreview());
  View* view = View::getView(this);
  gfx::Rect vp = view->viewportBounds();

  if (!vp.contains(mousePos)) {
    gfx::Point delta = (mousePos - m_oldPos);
    gfx::Point deltaScroll = delta;

    if (!((mousePos.x <  vp.x      && delta.x < 0) ||
          (mousePos.x >= vp.x+vp.w && delta.x > 0))) {
      delta.x = 0;
    }

    if (!((mousePos.y <  vp.y      && delta.y < 0) ||
          (mousePos.y >= vp.y+vp.h && delta.y > 0))) {
      delta.y = 0;
    }

    gfx::Point scroll = view->viewScroll();
    if (dir == AutoScroll::MouseDir) {
      scroll += delta;
    }
    else {
      scroll -= deltaScroll;
    }
    setEditorScroll(scroll);

#if defined(_WIN32) || defined(__APPLE__)
    mousePos -= delta;
    ui::set_mouse_position(mousePos);
#endif

    m_oldPos = mousePos;
    mousePos = gfx::Point(
      MID(vp.x, mousePos.x, vp.x+vp.w-1),
      MID(vp.y, mousePos.y, vp.y+vp.h-1));
  }
  else
    m_oldPos = mousePos;

  return mousePos;
}

tools::Tool* Editor::getCurrentEditorTool()
{
  return App::instance()->activeTool();
}

tools::Ink* Editor::getCurrentEditorInk()
{
  tools::Ink* ink = m_state->getStateInk();
  if (ink)
    return ink;
  else
    return App::instance()->activeToolManager()->activeInk();
}

bool Editor::isAutoSelectLayer() const
{
  return App::instance()->contextBar()->isAutoSelectLayer();
}

gfx::Point Editor::screenToEditor(const gfx::Point& pt)
{
  View* view = View::getView(this);
  Rect vp = view->viewportBounds();
  Point scroll = view->viewScroll();
  return gfx::Point(
    m_proj.removeX(pt.x - vp.x + scroll.x - m_padding.x),
    m_proj.removeY(pt.y - vp.y + scroll.y - m_padding.y));
}

gfx::PointF Editor::screenToEditorF(const gfx::Point& pt)
<<<<<<< HEAD
=======
{
  View* view = View::getView(this);
  Rect vp = view->viewportBounds();
  Point scroll = view->viewScroll();
  return gfx::PointF(
    m_zoom.remove<double>(pt.x - vp.x + scroll.x - m_padding.x),
    m_zoom.remove<double>(pt.y - vp.y + scroll.y - m_padding.y));
}

Point Editor::editorToScreen(const gfx::Point& pt)
>>>>>>> 20a9df08
{
  View* view = View::getView(this);
  Rect vp = view->viewportBounds();
  Point scroll = view->viewScroll();
  return gfx::PointF(
    m_proj.removeX<double>(pt.x - vp.x + scroll.x - m_padding.x),
    m_proj.removeY<double>(pt.y - vp.y + scroll.y - m_padding.y));
}

Point Editor::editorToScreen(const gfx::Point& pt)
{
  View* view = View::getView(this);
  Rect vp = view->viewportBounds();
  Point scroll = view->viewScroll();
  return Point(
    (vp.x - scroll.x + m_padding.x + m_proj.applyX(pt.x)),
    (vp.y - scroll.y + m_padding.y + m_proj.applyY(pt.y)));
}

gfx::PointF Editor::editorToScreenF(const gfx::PointF& pt)
{
  View* view = View::getView(this);
  Rect vp = view->viewportBounds();
  Point scroll = view->viewScroll();
  return PointF(
    (vp.x - scroll.x + m_padding.x + m_proj.applyX<double>(pt.x)),
    (vp.y - scroll.y + m_padding.y + m_proj.applyY<double>(pt.y)));
}

gfx::PointF Editor::editorToScreenF(const gfx::PointF& pt)
{
  View* view = View::getView(this);
  Rect vp = view->viewportBounds();
  Point scroll = view->viewScroll();
  return PointF(
    (vp.x - scroll.x + m_padding.x + m_zoom.apply<double>(pt.x)),
    (vp.y - scroll.y + m_padding.y + m_zoom.apply<double>(pt.y)));
}

Rect Editor::screenToEditor(const Rect& rc)
{
  return gfx::Rect(
    screenToEditor(rc.origin()),
    screenToEditor(rc.point2()));
}

Rect Editor::editorToScreen(const Rect& rc)
{
  return gfx::Rect(
    editorToScreen(rc.origin()),
    editorToScreen(rc.point2()));
}

gfx::RectF Editor::editorToScreenF(const gfx::RectF& rc)
{
  return gfx::RectF(
    editorToScreenF(rc.origin()),
    editorToScreenF(rc.point2()));
}

void Editor::add_observer(EditorObserver* observer)
{
  m_observers.add_observer(observer);
}

void Editor::remove_observer(EditorObserver* observer)
{
  m_observers.remove_observer(observer);
}

void Editor::setCustomizationDelegate(EditorCustomizationDelegate* delegate)
{
  if (m_customizationDelegate)
    m_customizationDelegate->dispose();

  m_customizationDelegate = delegate;
}

// Returns the visible area of the active sprite.
Rect Editor::getVisibleSpriteBounds()
{
  // Return an empty rectangle if there is not a active sprite.
  if (!m_sprite) return Rect();

  View* view = View::getView(this);
  Rect vp = view->viewportBounds();
  vp = screenToEditor(vp);

  return vp.createIntersection(m_sprite->bounds());
}

// Changes the scroll to see the given point as the center of the editor.
void Editor::centerInSpritePoint(const gfx::Point& spritePos)
{
  HideBrushPreview hide(m_brushPreview);
  View* view = View::getView(this);
  Rect vp = view->viewportBounds();

  gfx::Point scroll(
    m_padding.x - (vp.w/2) + m_proj.applyX(1)/2 + m_proj.applyX(spritePos.x),
    m_padding.y - (vp.h/2) + m_proj.applyY(1)/2 + m_proj.applyY(spritePos.y));

  updateEditor();
  setEditorScroll(scroll);
  invalidate();
}

void Editor::updateStatusBar()
{
  if (!hasMouse())
    return;

  // Setup status bar using the current editor's state
  m_state->onUpdateStatusBar(this);
}

void Editor::updateQuicktool()
{
  if (m_customizationDelegate && !hasCapture()) {
    auto activeToolManager = App::instance()->activeToolManager();
    tools::Tool* selectedTool = activeToolManager->selectedTool();

    // Don't change quicktools if we are in a selection tool and using
    // the selection modifiers.
    if (selectedTool->getInk(0)->isSelection() &&
        int(m_customizationDelegate->getPressedKeyAction(KeyContext::SelectionTool)) != 0)
      return;

    tools::Tool* newQuicktool =
      m_customizationDelegate->getQuickTool(selectedTool);

    // Check if the current state accept the given quicktool.
    if (newQuicktool && !m_state->acceptQuickTool(newQuicktool))
      return;

    activeToolManager
      ->newQuickToolSelectedFromEditor(newQuicktool);
  }
}

void Editor::updateToolByTipProximity(ui::PointerType pointerType)
{
  auto activeToolManager = App::instance()->activeToolManager();

  if (pointerType == ui::PointerType::Eraser) {
    activeToolManager->eraserTipProximity();
  }
  else {
    activeToolManager->regularTipProximity();
  }
}

void Editor::updateToolLoopModifiersIndicators()
{
  int modifiers = int(tools::ToolLoopModifiers::kNone);
  const bool autoSelectLayer = isAutoSelectLayer();
  bool newAutoSelectLayer = autoSelectLayer;
  KeyAction action;

  if (m_customizationDelegate) {
    // When the mouse is captured, is when we are scrolling, or
    // drawing, or moving, or selecting, etc. So several
    // parameters/tool-loop-modifiers are static.
    if (hasCapture()) {
      modifiers |= (int(m_toolLoopModifiers) &
                    (int(tools::ToolLoopModifiers::kReplaceSelection) |
                     int(tools::ToolLoopModifiers::kAddSelection) |
                     int(tools::ToolLoopModifiers::kSubtractSelection)));

      // Shape tools (line, curves, rectangles, etc.)
      action = m_customizationDelegate->getPressedKeyAction(KeyContext::ShapeTool);
      if (int(action & KeyAction::MoveOrigin))
        modifiers |= int(tools::ToolLoopModifiers::kMoveOrigin);
      if (int(action & KeyAction::SquareAspect))
        modifiers |= int(tools::ToolLoopModifiers::kSquareAspect);
      if (int(action & KeyAction::DrawFromCenter))
        modifiers |= int(tools::ToolLoopModifiers::kFromCenter);
    }
    else {
      // We update the selection mode only if we're not selecting.
      action = m_customizationDelegate->getPressedKeyAction(KeyContext::SelectionTool);

      gen::SelectionMode mode = Preferences::instance().selection.mode();
      if (int(action & KeyAction::SubtractSelection) ||
          // Don't use "subtract" mode if the selection was activated
          // with the "right click mode = a selection-like tool"
          (m_secondaryButton &&
           App::instance()->activeToolManager()->selectedTool() &&
           App::instance()->activeToolManager()->selectedTool()->getInk(0)->isSelection())) {
        mode = gen::SelectionMode::SUBTRACT;
      }
      else if (int(action & KeyAction::AddSelection)) {
        mode = gen::SelectionMode::ADD;
      }
      switch (mode) {
        case gen::SelectionMode::DEFAULT:  modifiers |= int(tools::ToolLoopModifiers::kReplaceSelection);  break;
        case gen::SelectionMode::ADD:      modifiers |= int(tools::ToolLoopModifiers::kAddSelection);      break;
        case gen::SelectionMode::SUBTRACT: modifiers |= int(tools::ToolLoopModifiers::kSubtractSelection); break;
      }

      // For move tool
      action = m_customizationDelegate->getPressedKeyAction(KeyContext::MoveTool);
      if (int(action & KeyAction::AutoSelectLayer))
        newAutoSelectLayer = true;
      else
        newAutoSelectLayer = Preferences::instance().editor.autoSelectLayer();
    }
  }

  ContextBar* ctxBar = App::instance()->contextBar();

  if (int(m_toolLoopModifiers) != modifiers) {
    m_toolLoopModifiers = tools::ToolLoopModifiers(modifiers);

    // TODO the contextbar should be a observer of the current editor
    ctxBar->updateToolLoopModifiersIndicators(m_toolLoopModifiers);

    if (auto drawingState = dynamic_cast<DrawingState*>(m_state.get())) {
      drawingState->notifyToolLoopModifiersChange(this);
    }
  }

  if (autoSelectLayer != newAutoSelectLayer)
    ctxBar->updateAutoSelectLayer(newAutoSelectLayer);
}

app::Color Editor::getColorByPosition(const gfx::Point& mousePos)
{
  Site site = getSite();
  if (site.sprite()) {
    gfx::PointF editorPos = screenToEditorF(mousePos);

    ColorPicker picker;
    picker.pickColor(site, editorPos, m_proj,
                     ColorPicker::FromComposition);
    return picker.color();
  }
  else
    return app::Color::fromMask();
}

//////////////////////////////////////////////////////////////////////
// Message handler for the editor

bool Editor::onProcessMessage(Message* msg)
{
  // Delete states
  if (!m_deletedStates.empty())
    m_deletedStates.clear();

  switch (msg->type()) {

    case kTimerMessage:
      if (static_cast<TimerMessage*>(msg)->timer() == &m_antsTimer) {
        if (isVisible() && m_sprite) {
          drawMaskSafe();

          // Set offset to make selection-movement effect
          if (m_antsOffset < 7)
            m_antsOffset++;
          else
            m_antsOffset = 0;
        }
        else if (m_antsTimer.isRunning()) {
          m_antsTimer.stop();
        }
      }
      break;

    case kMouseEnterMessage:
      updateToolLoopModifiersIndicators();
      updateQuicktool();
      break;

    case kMouseLeaveMessage:
      m_brushPreview.hide();
      StatusBar::instance()->clearText();
      break;

    case kMouseDownMessage:
      if (m_sprite) {
        MouseMessage* mouseMsg = static_cast<MouseMessage*>(msg);

        m_oldPos = mouseMsg->position();
        updateToolByTipProximity(mouseMsg->pointerType());

        // Only when we right-click with the regular "paint bg-color
        // right-click mode" we will mark indicate that the secondary
        // button was used (m_secondaryButton == true).
        if (mouseMsg->right() && !m_secondaryButton) {
          m_secondaryButton = true;
        }

        updateToolLoopModifiersIndicators();
        updateQuicktool();
        setCursor(mouseMsg->position());

        App::instance()->activeToolManager()
          ->pressButton(pointer_from_msg(this, mouseMsg));

        EditorStatePtr holdState(m_state);
        return m_state->onMouseDown(this, mouseMsg);
      }
      break;

    case kMouseMoveMessage:
      if (m_sprite) {
        EditorStatePtr holdState(m_state);
        MouseMessage* mouseMsg = static_cast<MouseMessage*>(msg);

        updateToolByTipProximity(mouseMsg->pointerType());

        return m_state->onMouseMove(this, static_cast<MouseMessage*>(msg));
      }
      break;

    case kMouseUpMessage:
      if (m_sprite) {
        EditorStatePtr holdState(m_state);
        MouseMessage* mouseMsg = static_cast<MouseMessage*>(msg);
        bool result = m_state->onMouseUp(this, mouseMsg);

        updateToolByTipProximity(mouseMsg->pointerType());

        if (!hasCapture()) {
          App::instance()->activeToolManager()->releaseButtons();
          m_secondaryButton = false;

          updateToolLoopModifiersIndicators();
          updateQuicktool();
          setCursor(mouseMsg->position());
        }

        if (result)
          return true;
      }
      break;

    case kDoubleClickMessage:
      if (m_sprite) {
        MouseMessage* mouseMsg = static_cast<MouseMessage*>(msg);
        EditorStatePtr holdState(m_state);

        updateToolByTipProximity(mouseMsg->pointerType());

        bool used = m_state->onDoubleClick(this, mouseMsg);
        if (used)
          return true;
      }
      break;

    case kTouchMagnifyMessage:
      if (m_sprite) {
        EditorStatePtr holdState(m_state);
        return m_state->onTouchMagnify(this, static_cast<TouchMessage*>(msg));
      }
      break;

    case kKeyDownMessage:
      if (m_sprite) {
        EditorStatePtr holdState(m_state);
        bool used = m_state->onKeyDown(this, static_cast<KeyMessage*>(msg));

        updateToolLoopModifiersIndicators();
        if (hasMouse()) {
          updateQuicktool();
          setCursor(ui::get_mouse_position());
        }

        if (used)
          return true;
      }
      break;

    case kKeyUpMessage:
      if (m_sprite) {
        EditorStatePtr holdState(m_state);
        bool used = m_state->onKeyUp(this, static_cast<KeyMessage*>(msg));

        updateToolLoopModifiersIndicators();
        if (hasMouse()) {
          updateQuicktool();
          setCursor(ui::get_mouse_position());
        }

        if (used)
          return true;
      }
      break;

    case kFocusLeaveMessage:
      // As we use keys like Space-bar as modifier, we can clear the
      // keyboard buffer when we lost the focus.
      she::instance()->clearKeyboardBuffer();
      break;

    case kMouseWheelMessage:
      if (m_sprite && hasMouse()) {
        EditorStatePtr holdState(m_state);
        if (m_state->onMouseWheel(this, static_cast<MouseMessage*>(msg)))
          return true;
      }
      break;

    case kSetCursorMessage:
      setCursor(static_cast<MouseMessage*>(msg)->position());
      return true;
  }

  return Widget::onProcessMessage(msg);
}

void Editor::onSizeHint(SizeHintEvent& ev)
{
  gfx::Size sz(0, 0);

  if (m_sprite) {
    gfx::Point padding = calcExtraPadding(m_proj);
    sz.w = m_proj.applyX(m_sprite->width()) + padding.x*2;
    sz.h = m_proj.applyY(m_sprite->height()) + padding.y*2;
  }
  else {
    sz.w = 4;
    sz.h = 4;
  }
  ev.setSizeHint(sz);
}

void Editor::onResize(ui::ResizeEvent& ev)
{
  Widget::onResize(ev);
  m_padding = calcExtraPadding(m_proj);
}

void Editor::onPaint(ui::PaintEvent& ev)
{
  HideBrushPreview hide(m_brushPreview);
  Graphics* g = ev.graphics();
  gfx::Rect rc = clientBounds();
  SkinTheme* theme = static_cast<SkinTheme*>(this->theme());

  // Editor without sprite
  if (!m_sprite) {
    g->fillRect(theme->colors.editorFace(), rc);
  }
  // Editor with sprite
  else {
    try {
      // Lock the sprite to read/render it. We wait 1/4 secs in case
      // the background thread is making a backup.
      DocumentReader documentReader(m_document, 250);

      // Draw the sprite in the editor
      renderChrono.reset();
      drawSpriteUnclippedRect(g, gfx::Rect(0, 0, m_sprite->width(), m_sprite->height()));
      renderElapsed = renderChrono.elapsed();

      // Show performance stats (TODO show performance stats in other widget)
      if (Preferences::instance().perf.showRenderTime()) {
        View* view = View::getView(this);
        gfx::Rect vp = view->viewportBounds();
        char buf[128];
        sprintf(buf, "%.3f", renderElapsed);
        g->drawString(
          buf,
          gfx::rgba(255, 255, 255, 255),
          gfx::rgba(0, 0, 0, 255),
          vp.origin() - bounds().origin());
      }

      // Draw the mask boundaries
      if (m_document->getMaskBoundaries()) {
        drawMask(g);
        m_antsTimer.start();
      }
      else {
        m_antsTimer.stop();
      }
    }
    catch (const LockedDocumentException&) {
      // The sprite is locked to be read, so we can draw an opaque
      // background only.
      g->fillRect(theme->colors.editorFace(), rc);
      defer_invalid_rect(g->getClipBounds().offset(bounds().origin()));
    }
  }
}

void Editor::onInvalidateRegion(const gfx::Region& region)
{
  Widget::onInvalidateRegion(region);
  m_brushPreview.invalidateRegion(region);
}

// When the current tool is changed
void Editor::onActiveToolChange(tools::Tool* tool)
{
  m_state->onActiveToolChange(this, tool);
  updateStatusBar();
}

void Editor::onFgColorChange()
{
  m_brushPreview.redraw();
}

void Editor::onContextBarBrushChange()
{
  m_brushPreview.redraw();
}

void Editor::onShowExtrasChange()
{
  invalidate();
}

void Editor::onExposeSpritePixels(doc::DocumentEvent& ev)
{
  if (m_state && ev.sprite() == m_sprite)
    m_state->onExposeSpritePixels(ev.region());
}

void Editor::onSpritePixelRatioChanged(doc::DocumentEvent& ev)
{
  m_proj.setPixelRatio(ev.sprite()->pixelRatio());
  invalidate();
}

void Editor::setCursor(const gfx::Point& mouseScreenPos)
{
  bool used = false;
  if (m_sprite)
    used = m_state->onSetCursor(this, mouseScreenPos);

  if (!used)
    showMouseCursor(kArrowCursor);
}

void Editor::setLastDrawingPosition(const gfx::Point& pos)
{
  m_lastDrawingPosition = pos;
}

bool Editor::canDraw()
{
  return (m_layer != NULL &&
          m_layer->isImage() &&
          m_layer->isVisibleHierarchy() &&
          m_layer->isEditableHierarchy() &&
          !m_layer->isReference());
}

bool Editor::isInsideSelection()
{
  gfx::Point spritePos = screenToEditor(ui::get_mouse_position());
  KeyAction action = m_customizationDelegate->getPressedKeyAction(KeyContext::SelectionTool);
  return
    (action == KeyAction::None) &&
    m_document &&
    m_document->isMaskVisible() &&
    m_document->mask()->containsPoint(spritePos.x, spritePos.y);
}

void Editor::setZoomAndCenterInMouse(const Zoom& zoom,
                                     const gfx::Point& mousePos,
                                     ZoomBehavior zoomBehavior)
{
  HideBrushPreview hide(m_brushPreview);
  View* view = View::getView(this);
  Rect vp = view->viewportBounds();
  Projection proj = m_proj;
  proj.setZoom(zoom);

  gfx::Point screenPos;
  gfx::Point spritePos;
  gfx::PointT<double> subpixelPos(0.5, 0.5);

  switch (zoomBehavior) {
    case ZoomBehavior::CENTER:
      screenPos = gfx::Point(vp.x + vp.w/2,
                             vp.y + vp.h/2);
      break;
    case ZoomBehavior::MOUSE:
      screenPos = mousePos;
      break;
  }
  spritePos = screenToEditor(screenPos);

  if (zoomBehavior == ZoomBehavior::MOUSE) {
    gfx::Point screenPos2 = editorToScreen(spritePos);

    if (m_proj.scaleX() > 1.0) {
      subpixelPos.x = (0.5 + screenPos.x - screenPos2.x) / m_proj.scaleX();
      if (proj.scaleX() > m_proj.scaleX()) {
        double t = 1.0 / proj.scaleX();
        if (subpixelPos.x >= 0.5-t && subpixelPos.x <= 0.5+t)
          subpixelPos.x = 0.5;
      }
    }

    if (m_proj.scaleY() > 1.0) {
      subpixelPos.y = (0.5 + screenPos.y - screenPos2.y) / m_proj.scaleY();
      if (proj.scaleY() > m_proj.scaleY()) {
        double t = 1.0 / proj.scaleY();
        if (subpixelPos.y >= 0.5-t && subpixelPos.y <= 0.5+t)
          subpixelPos.y = 0.5;
      }
    }
  }

  gfx::Point padding = calcExtraPadding(proj);
  gfx::Point scrollPos(
    padding.x - (screenPos.x-vp.x) + proj.applyX(spritePos.x+proj.removeX(1)/2) + int(proj.applyX(subpixelPos.x)),
    padding.y - (screenPos.y-vp.y) + proj.applyY(spritePos.y+proj.removeY(1)/2) + int(proj.applyY(subpixelPos.y)));

  setZoom(zoom);

  if ((m_proj.zoom() != zoom) || (screenPos != view->viewScroll())) {
    updateEditor();
    setEditorScroll(scrollPos);
  }

  flushRedraw();
}

void Editor::pasteImage(const Image* image, const Mask* mask)
{
  ASSERT(image);

  base::UniquePtr<Mask> temp_mask;
  if (!mask) {
    gfx::Rect visibleBounds = getVisibleSpriteBounds();
    gfx::Rect imageBounds = image->bounds();

    temp_mask.reset(new Mask);
    temp_mask->replace(
      gfx::Rect(visibleBounds.x + visibleBounds.w/2 - imageBounds.w/2,
                visibleBounds.y + visibleBounds.h/2 - imageBounds.h/2,
                imageBounds.w, imageBounds.h));

    mask = temp_mask.get();
  }

  // Change to a selection tool: it's necessary for PixelsMovement
  // which will use the extra cel for transformation preview, and is
  // not compatible with the drawing cursor preview which overwrite
  // the extra cel.
  if (!getCurrentEditorInk()->isSelection()) {
    tools::Tool* defaultSelectionTool =
      App::instance()->toolBox()->getToolById(tools::WellKnownTools::RectangularMarquee);

    ToolBar::instance()->selectTool(defaultSelectionTool);
  }

  Sprite* sprite = this->sprite();

  // Check bounds where the image will be pasted.
  int x = mask->bounds().x;
  int y = mask->bounds().y;
  {
    Rect visibleBounds = getVisibleSpriteBounds();

    // If the pasted image original location center point isn't
    // visible, we center the image in the editor's visible bounds.
    if (!visibleBounds.contains(mask->bounds().center())) {
      x = visibleBounds.x + visibleBounds.w/2 - image->width()/2;
      y = visibleBounds.y + visibleBounds.h/2 - image->height()/2;
    }
    // In other case, if the center is visible, we put the pasted
    // image in its original location.
    else {
      x = MID(visibleBounds.x-image->width(), x, visibleBounds.x+visibleBounds.w-1);
      y = MID(visibleBounds.y-image->height(), y, visibleBounds.y+visibleBounds.h-1);
    }

    // Also we always limit the image inside the sprite's bounds.
    x = MID(0, x, sprite->width() - image->width());
    y = MID(0, y, sprite->height() - image->height());
  }

  // Clear brush preview, as the extra cel will be replaced with the
  // pasted image.
  m_brushPreview.hide();

  Mask mask2(*mask);
  mask2.setOrigin(x, y);

  PixelsMovementPtr pixelsMovement(
    new PixelsMovement(UIContext::instance(), getSite(),
                       image, &mask2, "Paste"));

  setState(EditorStatePtr(new MovingPixelsState(this, NULL, pixelsMovement, NoHandle)));
}

void Editor::startSelectionTransformation(const gfx::Point& move, double angle)
{
  if (MovingPixelsState* movingPixels = dynamic_cast<MovingPixelsState*>(m_state.get())) {
    movingPixels->translate(move);
    if (std::fabs(angle) > 1e-5)
      movingPixels->rotate(angle);
  }
  else if (StandbyState* standby = dynamic_cast<StandbyState*>(m_state.get())) {
    standby->startSelectionTransformation(this, move, angle);
  }
}

void Editor::notifyScrollChanged()
{
  m_observers.notifyScrollChanged(this);
}

void Editor::notifyZoomChanged()
{
  m_observers.notifyZoomChanged(this);
}

void Editor::play(const bool playOnce,
                  const bool playAll)
{
  ASSERT(m_state);
  if (!m_state)
    return;

  if (!dynamic_cast<PlayState*>(m_state.get()))
    setState(EditorStatePtr(new PlayState(playOnce, playAll)));
}

void Editor::stop()
{
  ASSERT(m_state);
  if (!m_state)
    return;

  if (dynamic_cast<PlayState*>(m_state.get()))
    backToPreviousState();
}

bool Editor::isPlaying() const
{
  return (dynamic_cast<PlayState*>(m_state.get()) != nullptr);
}

void Editor::showAnimationSpeedMultiplierPopup(Option<bool>& playOnce,
                                               Option<bool>& playAll,
                                               const bool withStopBehaviorOptions)
{
  const double options[] = { 0.25, 0.5, 1.0, 1.5, 2.0, 3.0 };
  Menu menu;

  for (double option : options) {
    MenuItem* item = new MenuItem("Speed x" + base::convert_to<std::string>(option));
    item->Click.connect(base::Bind<void>(&Editor::setAnimationSpeedMultiplier, this, option));
    item->setSelected(m_aniSpeed == option);
    menu.addChild(item);
  }

  menu.addChild(new MenuSeparator);

  // Play once option
  {
    MenuItem* item = new MenuItem("Play Once");
    item->Click.connect(
      [&playOnce]() {
        playOnce(!playOnce());
      });
    item->setSelected(playOnce());
    menu.addChild(item);
  }

  // Play all option
  {
    MenuItem* item = new MenuItem("Play All Frames (Ignore Tags)");
    item->Click.connect(
      [&playAll]() {
        playAll(!playAll());
      });
    item->setSelected(playAll());
    menu.addChild(item);
  }

  if (withStopBehaviorOptions) {
    MenuItem* item = new MenuItem("Rewind on Stop");
    item->Click.connect(
      []() {
        // Switch the "rewind_on_stop" option
        Preferences::instance().general.rewindOnStop(
          !Preferences::instance().general.rewindOnStop());
      });
    item->setSelected(Preferences::instance().general.rewindOnStop());
    menu.addChild(item);
  }

  menu.showPopup(ui::get_mouse_position());

  if (isPlaying()) {
    // Re-play
    stop();
    play(playOnce(),
         playAll());
  }
}

double Editor::getAnimationSpeedMultiplier() const
{
  return m_aniSpeed;
}

void Editor::setAnimationSpeedMultiplier(double speed)
{
  m_aniSpeed = speed;
}

void Editor::showMouseCursor(CursorType cursorType)
{
  m_brushPreview.hide();
  ui::set_mouse_cursor(cursorType);
}

void Editor::showBrushPreview(const gfx::Point& screenPos)
{
  if (Preferences::instance().cursor.paintingCursorType() !=
      app::gen::PaintingCursorType::SIMPLE_CROSSHAIR)
    ui::set_mouse_cursor(kNoCursor);

  m_brushPreview.show(screenPos);
}

// static
ImageBufferPtr Editor::getRenderImageBuffer()
{
  return m_renderBuffer;
}

// static
gfx::Point Editor::calcExtraPadding(const Projection& proj)
{
  View* view = View::getView(this);
  if (view) {
    Rect vp = view->viewportBounds();
    return gfx::Point(
      std::max<int>(vp.w/2, vp.w - proj.applyX(m_sprite->width())),
      std::max<int>(vp.h/2, vp.h - proj.applyY(m_sprite->height())));
  }
  else
    return gfx::Point(0, 0);
}

bool Editor::isMovingPixels() const
{
  return (dynamic_cast<MovingPixelsState*>(m_state.get()) != nullptr);
}

void Editor::dropMovingPixels()
{
  ASSERT(isMovingPixels());
  backToPreviousState();
}

void Editor::invalidateIfActive()
{
  if (isActive())
    invalidate();
}

} // namespace app<|MERGE_RESOLUTION|>--- conflicted
+++ resolved
@@ -753,11 +753,7 @@
         if (x > 0) {
           gfx::Color color = color_utils::color_for_ui(m_docPref.grid.color());
           g->drawVLine(color,
-<<<<<<< HEAD
-                       spriteRect.x + m_proj.applyX(x),
-=======
-                       spriteRect.x + m_zoom.apply<double>(x),
->>>>>>> 20a9df08
+                       spriteRect.x + m_proj.applyX<double>(x),
                        enclosingRect.y,
                        enclosingRect.h);
         }
@@ -769,11 +765,7 @@
           gfx::Color color = color_utils::color_for_ui(m_docPref.grid.color());
           g->drawHLine(color,
                        enclosingRect.x,
-<<<<<<< HEAD
-                       spriteRect.y + m_proj.applyY(y),
-=======
-                       spriteRect.y + m_zoom.apply<double>(y),
->>>>>>> 20a9df08
+                       spriteRect.y + m_proj.applyY<double>(y),
                        enclosingRect.w);
         }
         break;
@@ -1070,19 +1062,6 @@
 }
 
 gfx::PointF Editor::screenToEditorF(const gfx::Point& pt)
-<<<<<<< HEAD
-=======
-{
-  View* view = View::getView(this);
-  Rect vp = view->viewportBounds();
-  Point scroll = view->viewScroll();
-  return gfx::PointF(
-    m_zoom.remove<double>(pt.x - vp.x + scroll.x - m_padding.x),
-    m_zoom.remove<double>(pt.y - vp.y + scroll.y - m_padding.y));
-}
-
-Point Editor::editorToScreen(const gfx::Point& pt)
->>>>>>> 20a9df08
 {
   View* view = View::getView(this);
   Rect vp = view->viewportBounds();
@@ -1110,16 +1089,6 @@
   return PointF(
     (vp.x - scroll.x + m_padding.x + m_proj.applyX<double>(pt.x)),
     (vp.y - scroll.y + m_padding.y + m_proj.applyY<double>(pt.y)));
-}
-
-gfx::PointF Editor::editorToScreenF(const gfx::PointF& pt)
-{
-  View* view = View::getView(this);
-  Rect vp = view->viewportBounds();
-  Point scroll = view->viewScroll();
-  return PointF(
-    (vp.x - scroll.x + m_padding.x + m_zoom.apply<double>(pt.x)),
-    (vp.y - scroll.y + m_padding.y + m_zoom.apply<double>(pt.y)));
 }
 
 Rect Editor::screenToEditor(const Rect& rc)
