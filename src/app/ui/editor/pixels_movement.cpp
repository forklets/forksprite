--- conflicted
+++ resolved
@@ -132,19 +132,13 @@
   , m_fastMode(false)
   , m_needsRotSpriteRedraw(false)
 {
-<<<<<<< HEAD
-  const float cornerThick = (m_site.tilemapMode() == TilemapMode::Tiles ?
-                             CORNER_THICK_FOR_TILEMAP_MODE:
-                             CORNER_THICK_FOR_PIXELS_MODE);
-=======
   // Save and Lock the TilemapMode.
   // TODO: enable TilemapMode exchanges during PixelMovement.
   if (m_site.layer()->isTilemap() && ColorBar::instance())
     ColorBar::instance()->lockTilemapMode();
-  double cornerThick = (m_site.tilemapMode() == TilemapMode::Tiles) ?
-                          CORNER_THICK_FOR_TILEMAP_MODE :
-                          CORNER_THICK_FOR_PIXELS_MODE;
->>>>>>> c697a876
+  const float cornerThick = (m_site.tilemapMode() == TilemapMode::Tiles ?
+                             CORNER_THICK_FOR_TILEMAP_MODE:
+                             CORNER_THICK_FOR_PIXELS_MODE);
   Transformation transform(mask->bounds(), cornerThick);
   set_pivot_from_preferences(transform);
 
