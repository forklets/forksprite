// Aseprite
<<<<<<< HEAD
// Copyright (C) 2020-2021  Igara Studio S.A.
=======
// Copyright (C) 2020-2022  Igara Studio S.A.
>>>>>>> 2d3de172
// Copyright (C) 2001-2018  David Capello
//
// This program is distributed under the terms of
// the End-User License Agreement for Aseprite.

#ifdef HAVE_CONFIG_H
#include "config.h"
#endif

#ifndef ENABLE_SCRIPTING
  #error ENABLE_SCRIPTING must be defined
#endif

#include "app/ui/devconsole_view.h"

#include "app/app.h"
#include "app/app_menus.h"
#include "app/ui/skin/skin_theme.h"
#include "app/ui/workspace.h"
#include "fmt/format.h"
#include "ui/entry.h"
#include "ui/message.h"
#include "ui/system.h"
#include "ui/textbox.h"
#include "ui/view.h"
#include "ver/info.h"

namespace app {

using namespace ui;
using namespace app::skin;

class DevConsoleView::CommmandEntry : public Entry {
public:
  CommmandEntry() : Entry(256, "") {
    setFocusStop(true);
    setFocusMagnet(true);
  }

  obs::signal<void(const std::string&)> ExecuteCommand;

protected:
  bool onProcessMessage(Message* msg) override {
    switch (msg->type()) {
      case kKeyDownMessage:
        if (hasFocus()) {
          KeyMessage* keymsg = static_cast<KeyMessage*>(msg);
          KeyScancode scancode = keymsg->scancode();

          switch (scancode) {
            case kKeyEnter:
            case kKeyEnterPad: {
              std::string cmd = text();
              ExecuteCommand(cmd);
              setText("");
              return true;
            }
          }
        }
        break;
    }
    return Entry::onProcessMessage(msg);
  }
};

DevConsoleView::DevConsoleView()
  : Box(VERTICAL)
  , m_textBox(fmt::format("Welcome to {} v{} Console\n(Experimental)",
                          get_app_name(), get_app_version()), LEFT)
  , m_label(">")
  , m_entry(new CommmandEntry)
  , m_engine(App::instance()->scriptEngine())
{
  m_engine->setDelegate(this);

  addChild(&m_view);
  addChild(&m_bottomBox);

  m_bottomBox.addChild(&m_label);
  m_bottomBox.addChild(m_entry);

  m_view.attachToView(&m_textBox);
  m_view.setExpansive(true);

  m_entry->setExpansive(true);
  m_entry->ExecuteCommand.connect(&DevConsoleView::onExecuteCommand, this);

  InitTheme.connect(
    [this]{
      auto theme = SkinTheme::get(this);
      m_view.setStyle(theme->styles.workspaceView());
    });
  initTheme();
}

DevConsoleView::~DevConsoleView()
{
  m_engine->setDelegate(nullptr);

  // m_document->remove_observer(this);
  // delete m_editor;
}

std::string DevConsoleView::getTabText()
{
  return "Console";
}

TabIcon DevConsoleView::getTabIcon()
{
  return TabIcon::NONE;
}

gfx::Color DevConsoleView::getTabColor()
{
  return gfx::ColorNone;
}

WorkspaceView* DevConsoleView::cloneWorkspaceView()
{
  return new DevConsoleView();
}

void DevConsoleView::onWorkspaceViewSelected()
{
  m_entry->requestFocus();
}

bool DevConsoleView::onCloseView(Workspace* workspace, bool quitting)
{
  workspace->removeView(this);
  return true;
}

void DevConsoleView::onTabPopup(Workspace* workspace)
{
  Menu* menu = AppMenus::instance()->getTabPopupMenu();
  if (!menu)
    return;

  menu->showPopup(mousePosInDisplay(), display());
}

bool DevConsoleView::onProcessMessage(Message* msg)
{
  return Box::onProcessMessage(msg);
}

void DevConsoleView::onExecuteCommand(const std::string& cmd)
{
  m_engine->printLastResult();
  m_engine->evalCode(cmd);
}

void DevConsoleView::onConsoleError(const char* text)
{
  onConsolePrint(text);
}

void DevConsoleView::onConsolePrint(const char* text)
{
  if (text)
    m_textBox.setText(m_textBox.text() + "\n" + text);
}

} // namespace app<|MERGE_RESOLUTION|>--- conflicted
+++ resolved
@@ -1,9 +1,5 @@
 // Aseprite
-<<<<<<< HEAD
-// Copyright (C) 2020-2021  Igara Studio S.A.
-=======
 // Copyright (C) 2020-2022  Igara Studio S.A.
->>>>>>> 2d3de172
 // Copyright (C) 2001-2018  David Capello
 //
 // This program is distributed under the terms of
