// Aseprite
// Copyright (C) 2019-2022  Igara Studio S.A.
// Copyright (C) 2016-2018  David Capello
//
// This program is distributed under the terms of
// the End-User License Agreement for Aseprite.

#ifndef APP_UI_LAYER_FRAME_COMBOBOXES_H_INCLUDED
#define APP_UI_LAYER_FRAME_COMBOBOXES_H_INCLUDED
#pragma once

#include "doc/anidir.h"
#include "ui/listitem.h"

#include <string>

namespace doc {
  class Layer;
  class SelectedFrames;
  class SelectedLayers;
  class Slice;
  class Sprite;
  class Tag;
}

namespace ui {
  class ComboBox;
}

namespace app {
  class RestoreVisibleLayers;
  class Site;

  extern const char* kWholeCanvas;
  extern const char* kAllLayers;
  extern const char* kAllFrames;
  extern const char* kSelectedCanvas;
  extern const char* kSelectedLayers;
  extern const char* kSelectedFrames;

<<<<<<< HEAD
  class SliceListItem : public ui::ListItem {
  public:
    SliceListItem(doc::Slice* slice);
    doc::Slice* slice() const { return m_slice; }
  private:
    doc::Slice* m_slice;
  };
=======
  constexpr const int kLayersComboboxExtraInitialItems = 2;
>>>>>>> 00be9afc

  class LayerListItem : public ui::ListItem {
  public:
    LayerListItem(doc::Layer* layer);
    doc::Layer* layer() const { return m_layer; }
  private:
    static std::string buildName(const doc::Layer* layer);
    doc::Layer* m_layer;
  };

  class FrameListItem : public ui::ListItem {
  public:
    FrameListItem(doc::Tag* tag);
    doc::Tag* tag() const { return m_tag; }
  private:
    doc::Tag* m_tag;
  };

<<<<<<< HEAD
  void fill_area_combobox(const doc::Sprite* sprite, ui::ComboBox* area, const std::string& defArea);
  void fill_layers_combobox(const doc::Sprite* sprite, ui::ComboBox* layers, const std::string& defLayer);
=======
  void fill_layers_combobox(const doc::Sprite* sprite, ui::ComboBox* layers, const std::string& defLayer, const int defLayerIndex);
>>>>>>> 00be9afc
  void fill_frames_combobox(const doc::Sprite* sprite, ui::ComboBox* frames, const std::string& defFrame);
  void fill_anidir_combobox(ui::ComboBox* anidir, doc::AniDir defAnidir);

  void calculate_visible_layers(const Site& site,
                                const std::string& layersValue,
                                const int layersIndex,
                                RestoreVisibleLayers& layersVisibility);

  doc::Tag* calculate_selected_frames(const Site& site,
                                      const std::string& framesValue,
                                      doc::SelectedFrames& selFrames);

} // namespace app

#endif<|MERGE_RESOLUTION|>--- conflicted
+++ resolved
@@ -38,7 +38,6 @@
   extern const char* kSelectedLayers;
   extern const char* kSelectedFrames;
 
-<<<<<<< HEAD
   class SliceListItem : public ui::ListItem {
   public:
     SliceListItem(doc::Slice* slice);
@@ -46,9 +45,8 @@
   private:
     doc::Slice* m_slice;
   };
-=======
+
   constexpr const int kLayersComboboxExtraInitialItems = 2;
->>>>>>> 00be9afc
 
   class LayerListItem : public ui::ListItem {
   public:
@@ -67,12 +65,8 @@
     doc::Tag* m_tag;
   };
 
-<<<<<<< HEAD
   void fill_area_combobox(const doc::Sprite* sprite, ui::ComboBox* area, const std::string& defArea);
-  void fill_layers_combobox(const doc::Sprite* sprite, ui::ComboBox* layers, const std::string& defLayer);
-=======
   void fill_layers_combobox(const doc::Sprite* sprite, ui::ComboBox* layers, const std::string& defLayer, const int defLayerIndex);
->>>>>>> 00be9afc
   void fill_frames_combobox(const doc::Sprite* sprite, ui::ComboBox* frames, const std::string& defFrame);
   void fill_anidir_combobox(ui::ComboBox* anidir, doc::AniDir defAnidir);
 
