// Aseprite
// Copyright (C) 2001-2016  David Capello
//
// This program is distributed under the terms of
// the End-User License Agreement for Aseprite.

#ifndef APP_UI_COLOR_POPUP_H_INCLUDED
#define APP_UI_COLOR_POPUP_H_INCLUDED
#pragma once

#include "app/color.h"
#include "app/ui/button_set.h"
#include "app/ui/color_sliders.h"
#include "app/ui/hex_color_entry.h"
#include "app/ui/palette_view.h"
#include "app/ui/popup_window_pin.h"
#include "obs/connection.h"
#include "obs/signal.h"
#include "ui/grid.h"
#include "ui/label.h"
#include "ui/view.h"

namespace app {
  class PaletteIndexChangeEvent;

  class ColorPopup : public PopupWindowPin
                   , public PaletteViewDelegate {
  public:
    enum SetColorOptions {
      ChangeType,
      DoNotChangeType
    };

    ColorPopup(bool canPin);
    ~ColorPopup();

    void setColor(const app::Color& color, SetColorOptions options);
    app::Color getColor() const;

    // Signals
    obs::signal<void(const app::Color&)> ColorChange;

  protected:
    void onMakeFloating() override;
    void onMakeFixed() override;
    void onColorSlidersChange(ColorSlidersChangeEvent& ev);
    void onColorHexEntryChange(const app::Color& color);
    void onColorTypeClick();
    void onPaletteChange();

    // PaletteViewDelegate impl
    void onPaletteViewIndexChange(int index, ui::MouseButtons buttons) override;

  private:
    void selectColorType(app::Color::Type type);
    void setColorWithSignal(const app::Color& color);
    void findBestfitIndex(const app::Color& color);

    ui::Box m_vbox;
    ui::Box m_topBox;
    app::Color m_color;
    ui::View m_colorPaletteContainer;
    PaletteView m_colorPalette;
    ButtonSet m_colorType;
    HexColorEntry m_hexColorEntry;
    RgbSliders m_rgbSliders;
    HsvSliders m_hsvSliders;
    GraySlider m_graySlider;
    ui::Label m_maskLabel;
<<<<<<< HEAD
    base::ScopedConnection m_onPaletteChangeConn;
=======
    obs::scoped_connection m_onPaletteChangeConn;
>>>>>>> 2e3bbe29
    bool m_canPin;

    // This variable is used to avoid updating the m_hexColorEntry text
    // when the color change is generated from a
    // HexColorEntry::ColorChange signal. In this way we don't override
    // what the user is writting in the text field.
    bool m_disableHexUpdate;
  };

} // namespace app

#endif<|MERGE_RESOLUTION|>--- conflicted
+++ resolved
@@ -67,11 +67,7 @@
     HsvSliders m_hsvSliders;
     GraySlider m_graySlider;
     ui::Label m_maskLabel;
-<<<<<<< HEAD
-    base::ScopedConnection m_onPaletteChangeConn;
-=======
     obs::scoped_connection m_onPaletteChangeConn;
->>>>>>> 2e3bbe29
     bool m_canPin;
 
     // This variable is used to avoid updating the m_hexColorEntry text
