// Aseprite
// Copyright (C) 2018-2020  Igara Studio S.A.
// Copyright (C) 2001-2018  David Capello
//
// This program is distributed under the terms of
// the End-User License Agreement for Aseprite.

#define PAL_TRACE(...) // TRACEARGS

#ifdef HAVE_CONFIG_H
#include "config.h"
#endif

#include "app/app.h"
#include "app/color.h"
#include "app/color_utils.h"
#include "app/commands/commands.h"
#include "app/modules/editors.h"
#include "app/modules/gfx.h"
#include "app/modules/gui.h"
#include "app/modules/palettes.h"
#include "app/site.h"
#include "app/ui/editor/editor.h"
#include "app/ui/palette_view.h"
#include "app/ui/skin/skin_theme.h"
#include "app/ui/status_bar.h"
#include "app/ui_context.h"
#include "app/util/clipboard.h"
#include "app/util/pal_ops.h"
#include "base/bind.h"
#include "base/clamp.h"
#include "base/convert_to.h"
#include "doc/conversion_to_surface.h"
#include "doc/image.h"
#include "doc/layer_tilemap.h"
#include "doc/palette.h"
#include "doc/remap.h"
<<<<<<< HEAD
#include "doc/tileset.h"
=======
#include "fmt/format.h"
>>>>>>> 3d2013b3
#include "gfx/color.h"
#include "gfx/point.h"
#include "os/font.h"
#include "os/surface.h"
#include "os/surface.h"
#include "os/system.h"
#include "ui/graphics.h"
#include "ui/manager.h"
#include "ui/message.h"
#include "ui/paint_event.h"
#include "ui/size_hint_event.h"
#include "ui/system.h"
#include "ui/theme.h"
#include "ui/view.h"
#include "ui/widget.h"

#include <algorithm>
#include <cstdlib>
#include <cstring>
#include <set>

namespace app {

using namespace ui;
using namespace app::skin;

// Interface used to adapt the PaletteView widget to see tilesets too.
class AbstractPaletteViewAdapter {
public:
  virtual ~AbstractPaletteViewAdapter() { }
  virtual int size() const = 0;
  virtual void paletteChange(doc::PalettePicks& picks) = 0;
  virtual void activeSiteChange(const Site& site, doc::PalettePicks& picks) = 0;
  virtual void clearSelection(PaletteView* paletteView,
                              doc::PalettePicks& picks) = 0;
  virtual void selectIndex(PaletteView* paletteView,
                           int index, ui::MouseButtons buttons) = 0;
  virtual void resizePalette(PaletteView* paletteView,
                             int newSize) = 0;
  virtual void dropColors(PaletteView* paletteView,
                          doc::PalettePicks& picks,
                          int& currentEntry,
                          const int beforeIndex,
                          const bool isCopy) = 0;
  virtual void showEntryInStatusBar(StatusBar* statusBar, int index) = 0;
  virtual void showDragInfoInStatusBar(StatusBar* statusBar, bool copy, int destIndex, int newSize) = 0;
  virtual void showResizeInfoInStatusBar(StatusBar* statusBar, int newSize) = 0;
  virtual void drawEntry(ui::Graphics* g,
                         SkinTheme* theme,
                         const int palIdx,
                         const int offIdx,
                         const int childSpacing,
                         gfx::Rect& box,
                         gfx::Color& negColor) = 0;
  virtual doc::Tileset* tileset() const { return nullptr; }
};

// This default adapter uses the default behavior to use the
// PaletteView as just a doc::Palette view.
class PaletteViewAdapter : public AbstractPaletteViewAdapter {
public:
  int size() const override { return palette()->size(); }
  void paletteChange(doc::PalettePicks& picks) override {
    picks.resize(palette()->size());
  }
  void activeSiteChange(const Site& site, doc::PalettePicks& picks) override {
    // Do nothing
  }
  void clearSelection(PaletteView* paletteView,
                      doc::PalettePicks& picks) override {
    Palette palette(*this->palette());
    Palette newPalette(palette);
    newPalette.resize(MAX(1, newPalette.size() - picks.picks()));

    Remap remap = create_remap_to_move_picks(picks, palette.size());
    for (int i=0; i<palette.size(); ++i) {
      if (!picks[i])
        newPalette.setEntry(remap[i], palette.getEntry(i));
    }

    paletteView->setNewPalette(&palette, &newPalette,
                               PaletteViewModification::CLEAR);
  }
  void selectIndex(PaletteView* paletteView,
                   int index, ui::MouseButtons buttons) override {
    // Emit signal
    if (paletteView->delegate())
      paletteView->delegate()->onPaletteViewIndexChange(index, buttons);
  }
  void resizePalette(PaletteView* paletteView,
                     int newSize) override {
    Palette newPalette(*paletteView->currentPalette());
    newPalette.resize(newSize);
    paletteView->setNewPalette(paletteView->currentPalette(),
                               &newPalette,
                               PaletteViewModification::RESIZE);
  }
  void dropColors(PaletteView* paletteView,
                  doc::PalettePicks& picks,
                  int& currentEntry,
                  const int beforeIndex,
                  const bool isCopy) override {
    Palette palette(*paletteView->currentPalette());
    Palette newPalette(palette);
    move_or_copy_palette_colors(
      palette,
      newPalette,
      picks,
      currentEntry,
      beforeIndex,
      isCopy);
    paletteView->setNewPalette(&palette, &newPalette,
                               PaletteViewModification::DRAGANDDROP);
  }
  void showEntryInStatusBar(StatusBar* statusBar, int index) override {
    statusBar->showColor(
      0, "", app::Color::fromIndex(index));
  }
  void showDragInfoInStatusBar(StatusBar* statusBar, bool copy, int destIndex, int newSize) override {
    statusBar->setStatusText(
      0, "%s to %d - New Palette Size %d",
      (copy ? "Copy": "Move"),
      destIndex, newSize);
  }
  void showResizeInfoInStatusBar(StatusBar* statusBar, int newSize) override {
    statusBar->setStatusText(
      0, "New Palette Size %d", newSize);
  }
  void drawEntry(ui::Graphics* g,
                 SkinTheme* theme,
                 const int palIdx,
                 const int offIdx,
                 const int childSpacing,
                 gfx::Rect& box,
                 gfx::Color& negColor) override {
    doc::color_t palColor =
      (palIdx < palette()->size() ? palette()->getEntry(palIdx):
                                    rgba(0, 0, 0, 255));
    app::Color appColor = app::Color::fromRgb(
      rgba_getr(palColor),
      rgba_getg(palColor),
      rgba_getb(palColor),
      rgba_geta(palColor));

    if (childSpacing > 0) {
      gfx::Color color = theme->colors.paletteEntriesSeparator();
      g->fillRect(color, gfx::Rect(box).enlarge(childSpacing));
    }
    draw_color(g, box, appColor, doc::ColorMode::RGB);

    const gfx::Color gfxColor = gfx::rgba(
      rgba_getr(palColor),
      rgba_getg(palColor),
      rgba_getb(palColor),
      rgba_geta(palColor));
    negColor = color_utils::blackandwhite_neg(gfxColor);
  }
private:
  doc::Palette* palette() const {
    return get_current_palette();
  }
};

// This adapter makes it possible to use a PaletteView to edit a
// doc::Tileset.
class TilesetViewAdapter : public AbstractPaletteViewAdapter {
public:
  int size() const override {
    if (auto t = tileset())
      return t->size();
    else
      return 0;
  }
  void paletteChange(doc::PalettePicks& picks) override {
    // Do nothing
  }
  void activeSiteChange(const Site& site, doc::PalettePicks& picks) override {
    if (auto tileset = this->tileset())
      picks.resize(tileset->size());
    else
      picks.clear();
  }
  void clearSelection(PaletteView* paletteView,
                      doc::PalettePicks& picks) override {
    paletteView->delegate()->onTilesViewClearTiles(picks);
  }
  void selectIndex(PaletteView* paletteView,
                   int index, ui::MouseButtons buttons) override {
    // Emit signal
    if (paletteView->delegate())
      paletteView->delegate()->onTilesViewIndexChange(index, buttons);
  }
  void resizePalette(PaletteView* paletteView,
                     int newSize) override {
    paletteView->delegate()->onTilesViewResize(newSize);
  }
  void dropColors(PaletteView* paletteView,
                  doc::PalettePicks& picks,
                  int& currentEntry,
                  const int beforeIndex,
                  const bool isCopy) override {
    PAL_TRACE("dropColors");

    doc::Tileset* tileset = this->tileset();
    ASSERT(tileset);
    if (!tileset)
      return;

    // Important: we create a copy because if we make the tileset
    // bigger dropping tiles outside the tileset range, the tileset
    // will be made bigger (see cmd::AddTile() inside
    // move_tiles_in_tileset() function), a
    // Doc::notifyTilesetChanged() will be generated, a
    // ColorBar::onTilesetChanged() called, and finally we'll receive a
    // PaletteView::deselect() that will clear the whole picks.
    auto newPicks = picks;
    paletteView->delegate()->onTilesViewDragAndDrop(
      tileset, newPicks, currentEntry, beforeIndex, isCopy);

    // Copy the new picks
    picks = newPicks;
  }
  void showEntryInStatusBar(StatusBar* statusBar, int index) override {
    statusBar->setStatusText(
      0, "Tile %d", index);
  }
  void showDragInfoInStatusBar(StatusBar* statusBar, bool copy, int destIndex, int newSize) override {
    statusBar->setStatusText(
      0, "%s to %d - New Tileset Size %d",
      (copy ? "Copy": "Move"),
      destIndex, newSize);
  }
  void showResizeInfoInStatusBar(StatusBar* statusBar, int newSize) override {
    statusBar->setStatusText(
      0, "New Tileset Size %d", newSize);
  }
  void drawEntry(ui::Graphics* g,
                 SkinTheme* theme,
                 const int palIdx,
                 const int offIdx,
                 const int childSpacing,
                 gfx::Rect& box,
                 gfx::Color& negColor) override {
    if (childSpacing > 0) {
      gfx::Color color = theme->colors.paletteEntriesSeparator();
      g->fillRect(color, gfx::Rect(box).enlarge(childSpacing));
    }
    draw_color(g, box, app::Color::fromMask(), doc::ColorMode::RGB);

    doc::ImageRef tileImage;
    if (auto t = this->tileset())
      tileImage = t->get(palIdx);
    if (tileImage) {
      int w = tileImage->width();
      int h = tileImage->height();
      os::Surface* surface = os::instance()->createRgbaSurface(w, h);
      doc::convert_image_to_surface(tileImage.get(), get_current_palette(),
                                    surface, 0, 0, 0, 0, w, h);
      g->drawRgbaSurface(surface, gfx::Rect(0, 0, w, h), box);
      surface->dispose();
    }
    negColor = gfx::rgba(255, 255, 255);
  }
  doc::Tileset* tileset() const override {
    Site site = App::instance()->context()->activeSite();
    if (site.layer() &&
        site.layer()->isTilemap()) {
      return static_cast<LayerTilemap*>(site.layer())->tileset();
    }
    else
      return nullptr;
  }
private:
};

PaletteView::PaletteView(bool editable, PaletteViewStyle style, PaletteViewDelegate* delegate, int boxsize)
  : Widget(kGenericWidget)
  , m_state(State::WAITING)
  , m_editable(editable)
  , m_style(style)
  , m_delegate(delegate)
  , m_adapter(isTiles() ? (AbstractPaletteViewAdapter*)new TilesetViewAdapter:
                          (AbstractPaletteViewAdapter*)new PaletteViewAdapter)
  , m_columns(16)
  , m_boxsize(boxsize)
  , m_currentEntry(-1)
  , m_rangeAnchor(-1)
  , m_isUpdatingColumns(false)
  , m_hot(Hit::NONE)
  , m_copy(false)
{
  setFocusStop(true);
  setDoubleBuffered(true);

  m_palConn = App::instance()->PaletteChange.connect(&PaletteView::onAppPaletteChange, this);
  m_csConn = App::instance()->ColorSpaceChange.connect(
    base::Bind<void>(&PaletteView::invalidate, this));

  {
    auto& entriesSep = Preferences::instance().colorBar.entriesSeparator;
    m_withSeparator = entriesSep();
    m_sepConn = entriesSep.AfterChange.connect(
        [this, &entriesSep](bool newValue) {
          m_withSeparator = entriesSep();
          updateBorderAndChildSpacing();
        });
  }

  if (isTiles())
    UIContext::instance()->add_observer(this);

  InitTheme.connect(
    [this]{
      updateBorderAndChildSpacing();
    });
  initTheme();
}

PaletteView::~PaletteView()
{
  if (isTiles())
    UIContext::instance()->remove_observer(this);
}

void PaletteView::setColumns(int columns)
{
  int old_columns = m_columns;
  m_columns = columns;

  if (m_columns != old_columns) {
    View* view = View::getView(this);
    if (view)
      view->updateView();

    invalidate();
  }
}

void PaletteView::deselect()
{
  bool invalidate = (m_selectedEntries.picks() > 0);

  m_selectedEntries.resize(m_adapter->size());
  m_selectedEntries.clear();

  if (invalidate)
    this->invalidate();
}

void PaletteView::selectColor(int index)
{
  if (index < 0 || index >= m_adapter->size())
    return;

  if (m_currentEntry != index || !m_selectedEntries[index]) {
    m_currentEntry = index;
    m_rangeAnchor = index;

    update_scroll(m_currentEntry);
    invalidate();
  }
}

void PaletteView::selectExactMatchColor(const app::Color& color)
{
  int index = findExactIndex(color);
  if (index >= 0)
    selectColor(index);
}

void PaletteView::selectRange(int index1, int index2)
{
  m_rangeAnchor = index1;
  m_currentEntry = index2;

  std::fill(m_selectedEntries.begin()+std::min(index1, index2),
            m_selectedEntries.begin()+std::max(index1, index2)+1, true);

  update_scroll(index2);
  invalidate();
}

int PaletteView::getSelectedEntry() const
{
  return m_currentEntry;
}

bool PaletteView::getSelectedRange(int& index1, int& index2) const
{
  int i, i2, j;

  // Find the first selected entry
  for (i=0; i<(int)m_selectedEntries.size(); ++i)
    if (m_selectedEntries[i])
      break;

  // Find the first unselected entry after i
  for (i2=i+1; i2<(int)m_selectedEntries.size(); ++i2)
    if (!m_selectedEntries[i2])
      break;

  // Find the last selected entry
  for (j=m_selectedEntries.size()-1; j>=0; --j)
    if (m_selectedEntries[j])
      break;

  if (j-i+1 == i2-i) {
    index1 = i;
    index2 = j;
    return true;
  }
  else
    return false;
}

void PaletteView::getSelectedEntries(PalettePicks& entries) const
{
  entries = m_selectedEntries;
}

int PaletteView::getSelectedEntriesCount() const
{
  return m_selectedEntries.picks();
}

void PaletteView::setSelectedEntries(const doc::PalettePicks& entries)
{
  m_selectedEntries = entries;
  m_selectedEntries.resize(m_adapter->size());
  m_currentEntry = m_selectedEntries.firstPick();
  invalidate();
}

doc::Tileset* PaletteView::tileset() const
{
  return m_adapter->tileset();
}

app::Color PaletteView::getColorByPosition(const gfx::Point& pos)
{
  gfx::Point relPos = pos - bounds().origin();
  for (int i=0; i<m_adapter->size(); ++i) {
    if (getPaletteEntryBounds(i).contains(relPos))
      return app::Color::fromIndex(i);
  }
  return app::Color::fromMask();
}

void PaletteView::onActiveSiteChange(const Site& site)
{
  ASSERT(isTiles());
  m_adapter->activeSiteChange(site, m_selectedEntries);
}

int PaletteView::getBoxSize() const
{
  return int(m_boxsize);
}

void PaletteView::setBoxSize(double boxsize)
{
<<<<<<< HEAD
  if (isTiles())
    m_boxsize = MID(4.0, boxsize, 64.0);
  else
    m_boxsize = MID(4.0, boxsize, 32.0);
=======
  m_boxsize = base::clamp(boxsize, 4.0, 32.0);
>>>>>>> 3d2013b3

  if (m_delegate)
    m_delegate->onPaletteViewChangeSize(int(m_boxsize));

  View* view = View::getView(this);
  if (view)
    view->layout();
}

void PaletteView::clearSelection()
{
  if (!m_selectedEntries.picks())
    return;

<<<<<<< HEAD
  m_adapter->clearSelection(this, m_selectedEntries);
=======
  Palette palette(*currentPalette());
  Palette newPalette(palette);
  newPalette.resize(std::max(1, newPalette.size() - m_selectedEntries.picks()));

  Remap remap = create_remap_to_move_picks(m_selectedEntries, palette.size());
  for (int i=0; i<palette.size(); ++i) {
    if (!m_selectedEntries[i])
      newPalette.setEntry(remap[i], palette.getEntry(i));
  }
>>>>>>> 3d2013b3

  m_currentEntry = m_selectedEntries.firstPick();
  m_selectedEntries.clear();
  stopMarchingAnts();
}

void PaletteView::cutToClipboard()
{
  if (!m_selectedEntries.picks())
    return;

  clipboard::copy_palette(currentPalette(), m_selectedEntries);

  clearSelection();
}

void PaletteView::copyToClipboard()
{
  if (!m_selectedEntries.picks())
    return;

  clipboard::copy_palette(currentPalette(), m_selectedEntries);

  startMarchingAnts();
  invalidate();
}

void PaletteView::pasteFromClipboard()
{
  if (clipboard::get_current_format() == clipboard::ClipboardPaletteEntries) {
    if (m_delegate)
      m_delegate->onPaletteViewPasteColors(
        clipboard::get_palette(),
        clipboard::get_palette_picks(),
        m_selectedEntries);

    // We just hide the marching ants, the user can paste multiple
    // times.
    stopMarchingAnts();
    invalidate();
  }
}

void PaletteView::discardClipboardSelection()
{
  if (isMarchingAntsRunning()) {
    stopMarchingAnts();
    invalidate();
  }
}

bool PaletteView::onProcessMessage(Message* msg)
{
  switch (msg->type()) {

    case kFocusEnterMessage:
      FocusOrClick(msg);
      break;

    case kKeyDownMessage:
    case kKeyUpMessage:
    case kMouseEnterMessage:
      if (hasMouse())
        updateCopyFlag(msg);
      break;

    case kMouseDownMessage:
      switch (m_hot.part) {

        case Hit::COLOR:
          m_state = State::SELECTING_COLOR;

          // As we can ctrl+click color bar + timeline, now we have to
          // re-prioritize the color bar on each click.
          FocusOrClick(msg);
          break;

        case Hit::OUTLINE:
          m_state = State::DRAGGING_OUTLINE;
          break;

        case Hit::RESIZE_HANDLE:
          m_state = State::RESIZING_PALETTE;
          break;
      }

      captureMouse();

      // Continue...

    case kMouseMoveMessage: {
      MouseMessage* mouseMsg = static_cast<MouseMessage*>(msg);

      if (m_state == State::SELECTING_COLOR &&
          m_hot.part == Hit::COLOR) {
        int idx = m_hot.color;
<<<<<<< HEAD
        idx = MID(0, idx, m_adapter->size()-1);
=======
        idx = base::clamp(idx, 0, currentPalette()->size()-1);
>>>>>>> 3d2013b3

        const MouseButton button = mouseMsg->button();

        if (hasCapture() && ((idx != m_currentEntry) ||
                             (msg->type() == kMouseDownMessage) ||
                             (button == kButtonMiddle))) {
          if (button != kButtonMiddle) {
            if (!msg->ctrlPressed() && !msg->shiftPressed())
              deselect();

            if (msg->type() == kMouseMoveMessage)
              selectRange(m_rangeAnchor, idx);
            else {
              selectColor(idx);
              m_selectedEntries[idx] = true;
            }
          }

<<<<<<< HEAD
          m_adapter->selectIndex(this, idx, buttons);
=======
          // Emit signal
          if (m_delegate)
            m_delegate->onPaletteViewIndexChange(idx, button);
>>>>>>> 3d2013b3
        }
      }

      if (m_state == State::DRAGGING_OUTLINE &&
          m_hot.part == Hit::COLOR) {
        update_scroll(m_hot.color);
      }

      if (hasCapture())
        return true;

      break;
    }

    case kMouseUpMessage:
      if (hasCapture()) {
        releaseMouse();

        switch (m_state) {

          case State::DRAGGING_OUTLINE:
            if (m_hot.part == Hit::COLOR ||
                m_hot.part == Hit::POSSIBLE_COLOR) {
              int i = m_hot.color;
              if (!m_copy && i > m_selectedEntries.firstPick())
                i += m_selectedEntries.picks();
              dropColors(i);
            }
            break;

          case State::RESIZING_PALETTE:
            if (m_hot.part == Hit::COLOR ||
                m_hot.part == Hit::POSSIBLE_COLOR) {
<<<<<<< HEAD
              int newSize = std::max(1, m_hot.color);
              m_adapter->resizePalette(this, newSize);
              m_selectedEntries.resize(newSize);
=======
              int newPalSize = std::max(1, m_hot.color);
              Palette newPalette(*currentPalette());
              newPalette.resize(newPalSize);
              setNewPalette(currentPalette(), &newPalette,
                            PaletteViewModification::RESIZE);
>>>>>>> 3d2013b3
            }
            break;
        }

        m_state = State::WAITING;
        setStatusBar();
        invalidate();
      }
      return true;

    case kMouseWheelMessage: {
      View* view = View::getView(this);
      if (!view)
        break;

      gfx::Point delta = static_cast<MouseMessage*>(msg)->wheelDelta();

      if (msg->onlyCtrlPressed() ||
          msg->onlyCmdPressed()) {
        int z = delta.x - delta.y;
        setBoxSize(m_boxsize + z);
      }
      else {
        gfx::Point scroll = view->viewScroll();

        if (static_cast<MouseMessage*>(msg)->preciseWheel())
          scroll += delta;
        else
          scroll += delta * 3 * boxSizePx();

        view->setViewScroll(scroll);
      }
      break;
    }

    case kMouseLeaveMessage:
      m_hot = Hit(Hit::NONE);
      setStatusBar();
      invalidate();
      break;

    case kSetCursorMessage: {
      MouseMessage* mouseMsg = static_cast<MouseMessage*>(msg);
      Hit hit = hitTest(mouseMsg->position() - bounds().origin());
      if (hit != m_hot) {
        // Redraw only when we put the mouse in other part of the
        // widget (e.g. if we move from color to color, we don't want
        // to redraw the whole widget if we're on WAITING state).
        if ((m_state == State::WAITING && hit.part != m_hot.part) ||
            (m_state != State::WAITING && hit != m_hot)) {
          invalidate();
        }
        m_hot = hit;
        setStatusBar();
      }
      setCursor();
      return true;
    }

    case kTouchMagnifyMessage: {
      setBoxSize(m_boxsize +
                 m_boxsize * static_cast<ui::TouchMessage*>(msg)->magnification());
      break;
    }

  }

  return Widget::onProcessMessage(msg);
}

void PaletteView::onPaint(ui::PaintEvent& ev)
{
  auto theme = static_cast<SkinTheme*>(this->theme());
  const int outlineWidth = theme->dimensions.paletteOutlineWidth();
  ui::Graphics* g = ev.graphics();
  gfx::Rect bounds = clientBounds();
  Palette* palette = currentPalette();
  int fgIndex = -1;
  int bgIndex = -1;
  int transparentIndex = -1;
  const bool hotColor = (m_hot.part == Hit::COLOR ||
                         m_hot.part == Hit::POSSIBLE_COLOR);
  const bool dragging = (m_state == State::DRAGGING_OUTLINE && hotColor);
  const bool resizing = (m_state == State::RESIZING_PALETTE && hotColor);

  if (m_style == FgBgColors && m_delegate) {
    fgIndex = findExactIndex(m_delegate->onPaletteViewGetForegroundIndex());
    bgIndex = findExactIndex(m_delegate->onPaletteViewGetBackgroundIndex());

    if (current_editor && current_editor->sprite()->pixelFormat() == IMAGE_INDEXED)
      transparentIndex = current_editor->sprite()->transparentColor();
  }

  g->fillRect(theme->colors.editorFace(), bounds);

  // Draw palette/tileset entries
  int picksCount = m_selectedEntries.picks();
  int idxOffset = 0;
  int boxOffset = 0;
  int palSize = m_adapter->size();
  if (dragging && !m_copy) palSize -= picksCount;
  if (resizing) palSize = m_hot.color;

  for (int i=0; i<palSize; ++i) {
    if (dragging) {
      if (!m_copy) {
        while (i+idxOffset < m_selectedEntries.size() &&
               m_selectedEntries[i+idxOffset])
          ++idxOffset;
      }
      if (!boxOffset && m_hot.color == i) {
        boxOffset += picksCount;
      }
    }

    gfx::Rect box = getPaletteEntryBounds(i + boxOffset);
    gfx::Color negColor;
    m_adapter->drawEntry(g, theme, i + idxOffset, i + boxOffset,
                         childSpacing(), box, negColor);
    const int boxsize = boxSizePx();

    switch (m_style) {

      case SelectOneColor:
        if (m_currentEntry == i)
          g->fillRect(negColor, gfx::Rect(box.center(), gfx::Size(guiscale(), guiscale())));
        break;

      case FgBgColors:
        if (fgIndex == i) {
          for (int i=0; i<int(boxsize/2); ++i)
            g->drawHLine(negColor, box.x, box.y+i, int(boxsize/2)-i);
        }

        if (bgIndex == i) {
          for (int i=0; i<int(boxsize/4); ++i)
            g->drawHLine(negColor, box.x+box.w-(i+1), box.y+box.h-int(boxsize/4)+i, i+1);
        }

        if (transparentIndex == i)
          g->fillRect(negColor, gfx::Rect(box.center(), gfx::Size(guiscale(), guiscale())));
        break;
    }
  }

  // Handle to resize palette

  if (m_editable && !dragging) {
    os::Surface* handle = theme->parts.palResize()->bitmap(0);
    gfx::Rect box = getPaletteEntryBounds(palSize);
    g->drawRgbaSurface(handle,
                       box.x+box.w/2-handle->width()/2,
                       box.y+box.h/2-handle->height()/2);
  }

  // Draw selected entries

  PaintWidgetPartInfo info;
  if (m_hot.part == Hit::OUTLINE)
    info.styleFlags |= ui::Style::Layer::kMouse;

  PalettePicks dragPicks;
  int j = 0;
  if (dragging) {
    dragPicks.resize(m_hot.color+picksCount);
    std::fill(dragPicks.begin()+m_hot.color, dragPicks.end(), true);
  }
  PalettePicks& picks = (dragging ? dragPicks: m_selectedEntries);

  const int size = m_adapter->size();
  for (int i=0; i<size; ++i) {
    // TODO why does this fail?
    //ASSERT(i >= 0 && i < m_selectedEntries.size());
    if (i >= 0 && i < m_selectedEntries.size() &&
        !m_selectedEntries[i]) {
      continue;
    }

    const int k = (dragging ? m_hot.color+j: i);

    gfx::Rect box, clipR;
    getEntryBoundsAndClip(k, picks, outlineWidth, box, clipR);

    IntersectClip clip(g, clipR);
    if (clip) {
      // Draw color being dragged + label
      if (dragging) {
        gfx::Rect box2 = getPaletteEntryBounds(k);
        gfx::Color negColor;
        m_adapter->drawEntry(g, theme, i, k, childSpacing(),
                             box2, negColor);

        os::Font* minifont = theme->getMiniFont();
        const std::string text = base::convert_to<std::string>(k);
        g->setFont(minifont);
        g->drawText(text, negColor, gfx::ColorNone,
                    gfx::Point(box2.x + box2.w/2 - minifont->textLength(text)/2,
                               box2.y + box2.h/2 - minifont->height()/2));
      }

      // Draw the selection
      theme->paintWidgetPart(
        g, theme->styles.colorbarSelection(), box, info);
    }

    ++j;
  }

  // Draw marching ants
  if ((m_state == State::WAITING) &&
      (isMarchingAntsRunning()) &&
      (clipboard::get_current_format() == clipboard::ClipboardPaletteEntries)) {
    Palette* clipboardPalette = clipboard::get_palette();
    const PalettePicks& clipboardPicks = clipboard::get_palette_picks();

    if (clipboardPalette &&
        clipboardPalette->countDiff(palette, nullptr, nullptr) == 0) {
      for (int i=0; i<clipboardPicks.size(); ++i) {
        if (!clipboardPicks[i])
          continue;

        gfx::Rect box, clipR;
        getEntryBoundsAndClip(i, clipboardPicks, 1*guiscale(), box, clipR);

        IntersectClip clip(g, clipR);
        if (clip) {
          CheckedDrawMode checked(g, getMarchingAntsOffset(),
                                  gfx::rgba(0, 0, 0, 255),
                                  gfx::rgba(255, 255, 255, 255));
          g->drawRect(gfx::rgba(0, 0, 0), box);
        }
      }
    }
  }
}

void PaletteView::onResize(ui::ResizeEvent& ev)
{
  if (!m_isUpdatingColumns) {
    m_isUpdatingColumns = true;
    View* view = View::getView(this);
    if (view) {
      int columns =
        (view->viewportBounds().w
         -this->border().width()
         +this->childSpacing())
        / (boxSizePx()
           +this->childSpacing());
      setColumns(std::max(1, columns));
    }
    m_isUpdatingColumns = false;
  }

  Widget::onResize(ev);
}

void PaletteView::onSizeHint(ui::SizeHintEvent& ev)
{
  div_t d = div(m_adapter->size(), m_columns);
  int cols = m_columns;
  int rows = d.quot + ((d.rem)? 1: 0);

  if (m_editable) {
    ++rows;
  }

  const int boxsize = boxSizePx();
  ev.setSizeHint(
    gfx::Size(
      border().width() + cols*boxsize + (cols-1)*childSpacing(),
      border().height() + rows*boxsize + (rows-1)*childSpacing()));
}

void PaletteView::onDrawMarchingAnts()
{
  invalidate();
}

void PaletteView::update_scroll(int color)
{
  View* view = View::getView(this);
  if (!view)
    return;

  gfx::Rect vp = view->viewportBounds();
  gfx::Point scroll;
  int x, y, cols;
  div_t d;
  const int boxsize = boxSizePx();

  scroll = view->viewScroll();

  d = div(m_adapter->size(), m_columns);
  cols = m_columns;

  y = (boxsize+childSpacing()) * (color / cols);
  x = (boxsize+childSpacing()) * (color % cols);

  if (scroll.x > x)
    scroll.x = x;
  else if (scroll.x+vp.w-boxsize-2 < x)
    scroll.x = x-vp.w+boxsize+2;

  if (scroll.y > y)
    scroll.y = y;
  else if (scroll.y+vp.h-boxsize-2 < y)
    scroll.y = y-vp.h+boxsize+2;

  view->setViewScroll(scroll);
}

void PaletteView::onAppPaletteChange()
{
  m_adapter->paletteChange(m_selectedEntries);

  View* view = View::getView(this);
  if (view)
    view->layout();
}

gfx::Rect PaletteView::getPaletteEntryBounds(int index) const
{
  const gfx::Rect bounds = clientChildrenBounds();
  const int col = index % m_columns;
  const int row = index / m_columns;
  const int boxsize = boxSizePx();
  const int spacing = childSpacing();

  return gfx::Rect(
    bounds.x + col*boxsize + (col-1)*spacing + (m_withSeparator ? border().left(): 0),
    bounds.y + row*boxsize + (row-1)*spacing + (m_withSeparator ? border().top(): 0),
    boxsize, boxsize);
}

PaletteView::Hit PaletteView::hitTest(const gfx::Point& pos)
{
  auto theme = static_cast<SkinTheme*>(this->theme());
  const int outlineWidth = theme->dimensions.paletteOutlineWidth();
  const int size = m_adapter->size();

  if (m_state == State::WAITING && m_editable) {
    // First check if the mouse is inside the selection outline.
    for (int i=0; i<size; ++i) {
      if (!m_selectedEntries[i])
        continue;

      bool top    = (i >= m_columns             && i-m_columns >= 0   ? m_selectedEntries[i-m_columns]: false);
      bool bottom = (i < size-m_columns         && i+m_columns < size ? m_selectedEntries[i+m_columns]: false);
      bool left   = ((i%m_columns)>0            && i-1         >= 0   ? m_selectedEntries[i-1]: false);
      bool right  = ((i%m_columns)<m_columns-1  && i+1         < size ? m_selectedEntries[i+1]: false);

      gfx::Rect box = getPaletteEntryBounds(i);
      box.enlarge(outlineWidth);

      if ((!top    && gfx::Rect(box.x, box.y, box.w, outlineWidth).contains(pos)) ||
          (!bottom && gfx::Rect(box.x, box.y+box.h-outlineWidth, box.w, outlineWidth).contains(pos)) ||
          (!left   && gfx::Rect(box.x, box.y, outlineWidth, box.h).contains(pos)) ||
          (!right  && gfx::Rect(box.x+box.w-outlineWidth, box.y, outlineWidth, box.h).contains(pos)))
        return Hit(Hit::OUTLINE, i);
    }

    // Check if we are in the resize handle
    if (getPaletteEntryBounds(size).contains(pos)) {
      return Hit(Hit::RESIZE_HANDLE, size);
    }
  }

  // Check if we are inside a color.
  View* view = View::getView(this);
  ASSERT(view);
  gfx::Rect vp = view->viewportBounds();
  for (int i=0; ; ++i) {
    gfx::Rect box = getPaletteEntryBounds(i);
    if (i >= size && box.y2() > vp.h)
      break;

    box.w += childSpacing();
    box.h += childSpacing();
    if (box.contains(pos))
      return Hit(Hit::COLOR, i);
  }

  gfx::Rect box = getPaletteEntryBounds(0);

  int colsLimit = m_columns;
  if (m_state == State::DRAGGING_OUTLINE)
    --colsLimit;
  int i = base::clamp((pos.x-vp.x)/box.w, 0, colsLimit)
    + std::max(0, pos.y/box.h)*m_columns;
  return Hit(Hit::POSSIBLE_COLOR, i);
}

void PaletteView::dropColors(int beforeIndex)
{
  m_adapter->dropColors(this,
                        m_selectedEntries,
                        m_currentEntry,
                        beforeIndex,
                        m_copy);
}

void PaletteView::getEntryBoundsAndClip(int i, const PalettePicks& entries,
                                        const int outlineWidth,
                                        gfx::Rect& box, gfx::Rect& clip) const
{
  const int childSpacing = this->childSpacing();

  box = clip = getPaletteEntryBounds(i);
  box.enlarge(outlineWidth);

  gfx::Border boxBorder(0, 0, 0, 0);
  gfx::Border clipBorder(0, 0, 0, 0);

  // Left
  if (!pickedXY(entries, i, -1, 0))
    clipBorder.left(outlineWidth);
  else {
    boxBorder.left((childSpacing+1)/2);
    clipBorder.left((childSpacing+1)/2);
  }

  // Top
  if (!pickedXY(entries, i, 0, -1))
    clipBorder.top(outlineWidth);
  else {
    boxBorder.top((childSpacing+1)/2);
    clipBorder.top((childSpacing+1)/2);
  }

  // Right
  if (!pickedXY(entries, i, +1, 0))
    clipBorder.right(outlineWidth);
  else {
    boxBorder.right(childSpacing/2);
    clipBorder.right(childSpacing/2);
  }

  // Bottom
  if (!pickedXY(entries, i, 0, +1))
    clipBorder.bottom(outlineWidth);
  else {
    boxBorder.bottom(childSpacing/2);
    clipBorder.bottom(childSpacing/2);
  }

  box.enlarge(boxBorder);
  clip.enlarge(clipBorder);
}

bool PaletteView::pickedXY(const doc::PalettePicks& entries, int i, int dx, int dy) const
{
  const int x = (i % m_columns) + dx;
  const int y = (i / m_columns) + dy;
  const int lastcolor = entries.size()-1;

  if (x < 0 || x >= m_columns || y < 0 || y > lastcolor/m_columns)
    return false;

  i = x + y*m_columns;
  if (i >= 0 && i < entries.size())
    return entries[i];
  else
    return false;
}

void PaletteView::updateCopyFlag(ui::Message* msg)
{
  bool oldCopy = m_copy;
  m_copy = (msg->ctrlPressed() || msg->altPressed());
  if (oldCopy != m_copy) {
    setCursor();
    setStatusBar();
    invalidate();
  }
}

void PaletteView::setCursor()
{
  if (m_state == State::DRAGGING_OUTLINE ||
      (m_state == State::WAITING &&
       m_hot.part == Hit::OUTLINE)) {
    if (m_copy)
      ui::set_mouse_cursor(kArrowPlusCursor);
    else
      ui::set_mouse_cursor(kMoveCursor);
  }
  else if (m_state == State::RESIZING_PALETTE ||
           (m_state == State::WAITING &&
            m_hot.part == Hit::RESIZE_HANDLE)) {
    ui::set_mouse_cursor(kSizeWECursor);
  }
  else
    ui::set_mouse_cursor(kArrowCursor);
}

void PaletteView::setStatusBar()
{
  StatusBar* statusBar = StatusBar::instance();

  if (m_hot.part == Hit::NONE) {
    statusBar->showDefaultText();
    return;
  }

  switch (m_state) {

    case State::WAITING:
    case State::SELECTING_COLOR:
      if ((m_hot.part == Hit::COLOR ||
           m_hot.part == Hit::OUTLINE ||
           m_hot.part == Hit::POSSIBLE_COLOR) &&
<<<<<<< HEAD
          (m_hot.color < m_adapter->size())) {
        const int index = MAX(0, m_hot.color);
=======
          (m_hot.color < currentPalette()->size())) {
        int i = std::max(0, m_hot.color);
>>>>>>> 3d2013b3

        m_adapter->showEntryInStatusBar(statusBar, index);
      }
      else {
        statusBar->showDefaultText();
      }
      break;

    case State::DRAGGING_OUTLINE:
      if (m_hot.part == Hit::COLOR) {
        const int picks = m_selectedEntries.picks();
<<<<<<< HEAD
        const int destIndex = MAX(0, m_hot.color);
        const int palSize = m_adapter->size();
=======
        const int destIndex = std::max(0, m_hot.color);
        const int palSize = currentPalette()->size();
>>>>>>> 3d2013b3
        const int newPalSize =
          (m_copy ? std::max(palSize + picks, destIndex + picks):
                    std::max(palSize,         destIndex + picks));

<<<<<<< HEAD
        m_adapter->showDragInfoInStatusBar(
          statusBar, m_copy, destIndex, newPalSize);
=======
        statusBar->setStatusText(
          0,
          fmt::format("{} to {} - New Palette Size {}",
                      (m_copy ? "Copy": "Move"),
                      destIndex,
                      newPalSize));
>>>>>>> 3d2013b3
      }
      else {
        statusBar->showDefaultText();
      }
      break;

    case State::RESIZING_PALETTE:
      if (m_hot.part == Hit::COLOR ||
          m_hot.part == Hit::POSSIBLE_COLOR ||
          m_hot.part == Hit::RESIZE_HANDLE) {
<<<<<<< HEAD
        const int newSize = MAX(1, m_hot.color);

        m_adapter->showResizeInfoInStatusBar(statusBar, newSize);
=======
        int newPalSize = std::max(1, m_hot.color);
        statusBar->setStatusText(
          0, fmt::format("New Palette Size {}",
                         newPalSize));
>>>>>>> 3d2013b3
      }
      else {
        statusBar->showDefaultText();
      }
      break;
  }
}

doc::Palette* PaletteView::currentPalette() const
{
  return get_current_palette();
}

int PaletteView::findExactIndex(const app::Color& color) const
{
  switch (color.getType()) {

    case Color::MaskType:
      return (current_editor ? current_editor->sprite()->transparentColor(): -1);

    case Color::RgbType:
    case Color::HsvType:
    case Color::HslType:
    case Color::GrayType:
      return currentPalette()->findExactMatch(
        color.getRed(), color.getGreen(), color.getBlue(), color.getAlpha(), -1);

    case Color::IndexType:
      return color.getIndex();
  }

  ASSERT(false);
  return -1;
}

void PaletteView::setNewPalette(doc::Palette* oldPalette,
                                doc::Palette* newPalette,
                                PaletteViewModification mod)
{
  // No differences
  if (!newPalette->countDiff(oldPalette, nullptr, nullptr))
    return;

  if (m_delegate) {
    m_delegate->onPaletteViewModification(newPalette, mod);
    if (m_currentEntry >= 0)
      m_delegate->onPaletteViewIndexChange(m_currentEntry, ui::kButtonLeft);
  }

  set_current_palette(newPalette, false);
  manager()->invalidate();
}

int PaletteView::boxSizePx() const
{
  return m_boxsize*guiscale()
    + (m_withSeparator ? 0: childSpacing());
}

void PaletteView::updateBorderAndChildSpacing()
{
  auto theme = static_cast<SkinTheme*>(this->theme());
  const int dim = theme->dimensions.paletteEntriesSeparator();
  setBorder(gfx::Border(dim));
  setChildSpacing(m_withSeparator ? dim: 0);

  View* view = View::getView(this);
  if (view)
    view->updateView();

  invalidate();
}

} // namespace app<|MERGE_RESOLUTION|>--- conflicted
+++ resolved
@@ -35,11 +35,8 @@
 #include "doc/layer_tilemap.h"
 #include "doc/palette.h"
 #include "doc/remap.h"
-<<<<<<< HEAD
 #include "doc/tileset.h"
-=======
 #include "fmt/format.h"
->>>>>>> 3d2013b3
 #include "gfx/color.h"
 #include "gfx/point.h"
 #include "os/font.h"
@@ -76,7 +73,7 @@
   virtual void clearSelection(PaletteView* paletteView,
                               doc::PalettePicks& picks) = 0;
   virtual void selectIndex(PaletteView* paletteView,
-                           int index, ui::MouseButtons buttons) = 0;
+                           int index, ui::MouseButton button) = 0;
   virtual void resizePalette(PaletteView* paletteView,
                              int newSize) = 0;
   virtual void dropColors(PaletteView* paletteView,
@@ -112,7 +109,7 @@
                       doc::PalettePicks& picks) override {
     Palette palette(*this->palette());
     Palette newPalette(palette);
-    newPalette.resize(MAX(1, newPalette.size() - picks.picks()));
+    newPalette.resize(std::max(1, newPalette.size() - picks.picks()));
 
     Remap remap = create_remap_to_move_picks(picks, palette.size());
     for (int i=0; i<palette.size(); ++i) {
@@ -124,10 +121,10 @@
                                PaletteViewModification::CLEAR);
   }
   void selectIndex(PaletteView* paletteView,
-                   int index, ui::MouseButtons buttons) override {
+                   int index, ui::MouseButton button) override {
     // Emit signal
     if (paletteView->delegate())
-      paletteView->delegate()->onPaletteViewIndexChange(index, buttons);
+      paletteView->delegate()->onPaletteViewIndexChange(index, button);
   }
   void resizePalette(PaletteView* paletteView,
                      int newSize) override {
@@ -160,13 +157,13 @@
   }
   void showDragInfoInStatusBar(StatusBar* statusBar, bool copy, int destIndex, int newSize) override {
     statusBar->setStatusText(
-      0, "%s to %d - New Palette Size %d",
-      (copy ? "Copy": "Move"),
-      destIndex, newSize);
+      0, fmt::format("{} to {} - New Palette Size {}",
+                     (copy ? "Copy": "Move"),
+                     destIndex, newSize));
   }
   void showResizeInfoInStatusBar(StatusBar* statusBar, int newSize) override {
     statusBar->setStatusText(
-      0, "New Palette Size %d", newSize);
+      0, fmt::format("New Palette Size {}", newSize));
   }
   void drawEntry(ui::Graphics* g,
                  SkinTheme* theme,
@@ -227,10 +224,10 @@
     paletteView->delegate()->onTilesViewClearTiles(picks);
   }
   void selectIndex(PaletteView* paletteView,
-                   int index, ui::MouseButtons buttons) override {
+                   int index, ui::MouseButton button) override {
     // Emit signal
     if (paletteView->delegate())
-      paletteView->delegate()->onTilesViewIndexChange(index, buttons);
+      paletteView->delegate()->onTilesViewIndexChange(index, button);
   }
   void resizePalette(PaletteView* paletteView,
                      int newSize) override {
@@ -264,17 +261,17 @@
   }
   void showEntryInStatusBar(StatusBar* statusBar, int index) override {
     statusBar->setStatusText(
-      0, "Tile %d", index);
+      0, fmt::format("Tile {}", index));
   }
   void showDragInfoInStatusBar(StatusBar* statusBar, bool copy, int destIndex, int newSize) override {
     statusBar->setStatusText(
-      0, "%s to %d - New Tileset Size %d",
-      (copy ? "Copy": "Move"),
-      destIndex, newSize);
+      0, fmt::format("{} to {} - New Tileset Size {}",
+                     (copy ? "Copy": "Move"),
+                     destIndex, newSize));
   }
   void showResizeInfoInStatusBar(StatusBar* statusBar, int newSize) override {
     statusBar->setStatusText(
-      0, "New Tileset Size %d", newSize);
+      0, fmt::format("New Tileset Size {}", newSize));
   }
   void drawEntry(ui::Graphics* g,
                  SkinTheme* theme,
@@ -501,14 +498,10 @@
 
 void PaletteView::setBoxSize(double boxsize)
 {
-<<<<<<< HEAD
   if (isTiles())
-    m_boxsize = MID(4.0, boxsize, 64.0);
+    m_boxsize = base::clamp(boxsize, 4.0, 64.0);
   else
-    m_boxsize = MID(4.0, boxsize, 32.0);
-=======
-  m_boxsize = base::clamp(boxsize, 4.0, 32.0);
->>>>>>> 3d2013b3
+    m_boxsize = base::clamp(boxsize, 4.0, 32.0);
 
   if (m_delegate)
     m_delegate->onPaletteViewChangeSize(int(m_boxsize));
@@ -523,19 +516,7 @@
   if (!m_selectedEntries.picks())
     return;
 
-<<<<<<< HEAD
   m_adapter->clearSelection(this, m_selectedEntries);
-=======
-  Palette palette(*currentPalette());
-  Palette newPalette(palette);
-  newPalette.resize(std::max(1, newPalette.size() - m_selectedEntries.picks()));
-
-  Remap remap = create_remap_to_move_picks(m_selectedEntries, palette.size());
-  for (int i=0; i<palette.size(); ++i) {
-    if (!m_selectedEntries[i])
-      newPalette.setEntry(remap[i], palette.getEntry(i));
-  }
->>>>>>> 3d2013b3
 
   m_currentEntry = m_selectedEntries.firstPick();
   m_selectedEntries.clear();
@@ -632,11 +613,7 @@
       if (m_state == State::SELECTING_COLOR &&
           m_hot.part == Hit::COLOR) {
         int idx = m_hot.color;
-<<<<<<< HEAD
-        idx = MID(0, idx, m_adapter->size()-1);
-=======
-        idx = base::clamp(idx, 0, currentPalette()->size()-1);
->>>>>>> 3d2013b3
+        idx = base::clamp(idx, 0, m_adapter->size()-1);
 
         const MouseButton button = mouseMsg->button();
 
@@ -655,13 +632,7 @@
             }
           }
 
-<<<<<<< HEAD
-          m_adapter->selectIndex(this, idx, buttons);
-=======
-          // Emit signal
-          if (m_delegate)
-            m_delegate->onPaletteViewIndexChange(idx, button);
->>>>>>> 3d2013b3
+          m_adapter->selectIndex(this, idx, button);
         }
       }
 
@@ -695,17 +666,9 @@
           case State::RESIZING_PALETTE:
             if (m_hot.part == Hit::COLOR ||
                 m_hot.part == Hit::POSSIBLE_COLOR) {
-<<<<<<< HEAD
               int newSize = std::max(1, m_hot.color);
               m_adapter->resizePalette(this, newSize);
               m_selectedEntries.resize(newSize);
-=======
-              int newPalSize = std::max(1, m_hot.color);
-              Palette newPalette(*currentPalette());
-              newPalette.resize(newPalSize);
-              setNewPalette(currentPalette(), &newPalette,
-                            PaletteViewModification::RESIZE);
->>>>>>> 3d2013b3
             }
             break;
         }
@@ -1217,13 +1180,8 @@
       if ((m_hot.part == Hit::COLOR ||
            m_hot.part == Hit::OUTLINE ||
            m_hot.part == Hit::POSSIBLE_COLOR) &&
-<<<<<<< HEAD
           (m_hot.color < m_adapter->size())) {
-        const int index = MAX(0, m_hot.color);
-=======
-          (m_hot.color < currentPalette()->size())) {
-        int i = std::max(0, m_hot.color);
->>>>>>> 3d2013b3
+        const int index = std::max(0, m_hot.color);
 
         m_adapter->showEntryInStatusBar(statusBar, index);
       }
@@ -1235,28 +1193,14 @@
     case State::DRAGGING_OUTLINE:
       if (m_hot.part == Hit::COLOR) {
         const int picks = m_selectedEntries.picks();
-<<<<<<< HEAD
-        const int destIndex = MAX(0, m_hot.color);
+        const int destIndex = std::max(0, m_hot.color);
         const int palSize = m_adapter->size();
-=======
-        const int destIndex = std::max(0, m_hot.color);
-        const int palSize = currentPalette()->size();
->>>>>>> 3d2013b3
         const int newPalSize =
           (m_copy ? std::max(palSize + picks, destIndex + picks):
                     std::max(palSize,         destIndex + picks));
 
-<<<<<<< HEAD
         m_adapter->showDragInfoInStatusBar(
           statusBar, m_copy, destIndex, newPalSize);
-=======
-        statusBar->setStatusText(
-          0,
-          fmt::format("{} to {} - New Palette Size {}",
-                      (m_copy ? "Copy": "Move"),
-                      destIndex,
-                      newPalSize));
->>>>>>> 3d2013b3
       }
       else {
         statusBar->showDefaultText();
@@ -1267,16 +1211,9 @@
       if (m_hot.part == Hit::COLOR ||
           m_hot.part == Hit::POSSIBLE_COLOR ||
           m_hot.part == Hit::RESIZE_HANDLE) {
-<<<<<<< HEAD
-        const int newSize = MAX(1, m_hot.color);
+        const int newSize = std::max(1, m_hot.color);
 
         m_adapter->showResizeInfoInStatusBar(statusBar, newSize);
-=======
-        int newPalSize = std::max(1, m_hot.color);
-        statusBar->setStatusText(
-          0, fmt::format("New Palette Size {}",
-                         newPalSize));
->>>>>>> 3d2013b3
       }
       else {
         statusBar->showDefaultText();
