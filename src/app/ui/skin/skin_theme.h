--- conflicted
+++ resolved
@@ -80,13 +80,9 @@
   void initWidget(ui::Widget* widget) override;
   void getWindowMask(ui::Widget* widget, gfx::Region& region) override;
   int getScrollbarSize() override;
-<<<<<<< HEAD
   gfx::Size getCaretSize(ui::Widget* widget) override;
   TextColors getTextColors(ui::Widget* widget) override;
-=======
-  gfx::Size getEntryCaretSize(ui::Widget* widget) override;
   ui::Style* viewBaseStyle() override { return styles.viewBase(); }
->>>>>>> ce34225f
 
   void paintEntry(ui::PaintEvent& ev) override;
   void paintListBox(ui::PaintEvent& ev) override;
