--- conflicted
+++ resolved
@@ -1,9 +1,5 @@
 // Aseprite
-<<<<<<< HEAD
-// Copyright (c) 2019-2021  Igara Studio S.A.
-=======
 // Copyright (c) 2019-2022  Igara Studio S.A.
->>>>>>> 3a917492
 //
 // This program is distributed under the terms of
 // the End-User License Agreement for Aseprite.
