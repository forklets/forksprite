--- conflicted
+++ resolved
@@ -34,27 +34,12 @@
 }
 
 namespace ui {
-<<<<<<< HEAD
-  using os::Paint;              // Define ui::Paint = os::Paint
-
   class Display;
-=======
->>>>>>> 00be9afc
 
   // Class to render a widget in the screen.
   class Graphics {
   public:
-<<<<<<< HEAD
-    enum class DrawMode {
-      Solid,
-      Xor,
-      Checkered,
-    };
-
     Graphics(Display* display, const os::SurfaceRef& surface, int dx, int dy);
-=======
-    Graphics(const os::SurfaceRef& surface, int dx, int dy);
->>>>>>> 00be9afc
     ~Graphics();
 
     int width() const;
