--- conflicted
+++ resolved
@@ -117,7 +117,6 @@
 {
   if (m_dirtyRegion.isEmpty())
     return;
-<<<<<<< HEAD
 
   // If the GPU acceleration is on, it's recommended to draw the whole
   // surface on each frame.
@@ -164,20 +163,6 @@
   }
 #endif
 
-  // Invalidate the dirty region in the os::Window
-  if (m_nativeWindow->isVisible())
-    m_nativeWindow->invalidateRegion(m_dirtyRegion);
-  else
-    m_nativeWindow->setVisible(true);
-
-  m_nativeWindow->swapBuffers();
-=======
-
-  // Limit the region to the bounds of the window
-  m_dirtyRegion &= gfx::Region(bounds());
-  if (m_dirtyRegion.isEmpty())
-    return;
-
   // Invalidate the dirty region in the os::Window only if the window
   // is visible (e.g. if the window is hidden or minimized, we don't
   // need to do this).
@@ -191,7 +176,6 @@
     m_nativeWindow->setVisible(true);
   }
 
->>>>>>> 77e0944b
   m_dirtyRegion.clear();
 }
 
