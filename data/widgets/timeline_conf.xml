--- conflicted
+++ resolved
@@ -1,56 +1,54 @@
-<!-- ASEPRITE -->
-<!-- Copyright (C) 2014-2016 by David Capello -->
-<gui>
-<vbox id="timeline_conf">
-<<<<<<< HEAD
-  <separator cell_hspan="2" text="Position:" left="true" horizontal="true" />
-  <hbox>
-    <buttonset columns="2" id="position">
-      <item text="&amp;Left" />
-      <item text="&amp;Right" />
-      <item text="&amp;Bottom" hspan="2" />
-    </buttonset>
-  </hbox>
-
-=======
-  <separator cell_hspan="2" text="Thumbnails:" left="true" horizontal="true" />
-  <grid columns="3">
-    <check id="thumb_enabled" text="Enabled" />
-    <label text="Opacity:" />
-    <slider min="0" max="255" id="thumb_opacity" cell_align="horizontal" width="128" />
-
-    <check id="thumb_overlay_enabled" text="Overlay"/>
-    <label text="Size:" />
-    <slider min="2" max="10" id="thumb_overlay_size" cell_align="horizontal" width="128" />
-
-    <label text="Quality:" />
-    <combobox id="thumb_quality" expansive="true" cell_hspan="2" />
-
-    <label text="Background:" />
-    <colorpicker id="thumb_background" expansive="true" cell_hspan="2" />
-
-  </grid>
->>>>>>> 1d51ceec
-  <separator cell_hspan="2" text="Onion Skin:" left="true" horizontal="true" />
-  <grid columns="2">
-    <hbox cell_hspan="2">
-      <radio group="1" text="Merge Frames" id="merge" />
-      <radio group="1" text="Red/Blue Tint" id="tint" />
-      <button id="reset_onionskin" text="Reset" width="60" />
-    </hbox>
-
-    <label text="Opacity:" />
-    <slider min="0" max="255" id="opacity" cell_align="horizontal" width="128" />
-
-    <label text="Opacity Step:" />
-    <slider min="0" max="255" id="opacity_step" cell_align="horizontal" width="128" />
-
-    <check id="loop_tag" text="Loop through tag frames" cell_hspan="2" />
-    <check id="current_layer" text="Current layer only" cell_hspan="2" />
-    <hbox cell_hspan="2">
-      <radio group="2" text="Behind sprite" id="behind" tooltip="Only for transparent layers.&#10;Background is not included in this onion skin mode." tooltip_dir="top" />
-      <radio group="2" text="In front of sprite" id="infront" tooltip="For all kind of layers (background and transparents)" />
-    </hbox>
-  </grid>
-</vbox>
-</gui>
+<!-- ASEPRITE -->
+<!-- Copyright (C) 2014-2016 by David Capello -->
+<gui>
+<vbox id="timeline_conf">
+  <separator cell_hspan="2" text="Position:" left="true" horizontal="true" />
+  <hbox>
+    <buttonset columns="2" id="position">
+      <item text="&amp;Left" />
+      <item text="&amp;Right" />
+      <item text="&amp;Bottom" hspan="2" />
+    </buttonset>
+  </hbox>
+
+  <separator cell_hspan="2" text="Thumbnails:" left="true" horizontal="true" />
+  <grid columns="3">
+    <check id="thumb_enabled" text="Enabled" />
+    <label text="Opacity:" />
+    <slider min="0" max="255" id="thumb_opacity" cell_align="horizontal" width="128" />
+
+    <check id="thumb_overlay_enabled" text="Overlay"/>
+    <label text="Size:" />
+    <slider min="2" max="10" id="thumb_overlay_size" cell_align="horizontal" width="128" />
+
+    <label text="Quality:" />
+    <combobox id="thumb_quality" expansive="true" cell_hspan="2" />
+
+    <label text="Background:" />
+    <colorpicker id="thumb_background" expansive="true" cell_hspan="2" />
+
+  </grid>
+
+  <separator cell_hspan="2" text="Onion Skin:" left="true" horizontal="true" />
+  <grid columns="2">
+    <hbox cell_hspan="2">
+      <radio group="1" text="Merge Frames" id="merge" />
+      <radio group="1" text="Red/Blue Tint" id="tint" />
+      <button id="reset_onionskin" text="Reset" width="60" />
+    </hbox>
+
+    <label text="Opacity:" />
+    <slider min="0" max="255" id="opacity" cell_align="horizontal" width="128" />
+
+    <label text="Opacity Step:" />
+    <slider min="0" max="255" id="opacity_step" cell_align="horizontal" width="128" />
+
+    <check id="loop_tag" text="Loop through tag frames" cell_hspan="2" />
+    <check id="current_layer" text="Current layer only" cell_hspan="2" />
+    <hbox cell_hspan="2">
+      <radio group="2" text="Behind sprite" id="behind" tooltip="Only for transparent layers.&#10;Background is not included in this onion skin mode." tooltip_dir="top" />
+      <radio group="2" text="In front of sprite" id="infront" tooltip="For all kind of layers (background and transparents)" />
+    </hbox>
+  </grid>
+</vbox>
+</gui>